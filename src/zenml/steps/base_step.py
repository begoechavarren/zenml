#  Copyright (c) ZenML GmbH 2021. All Rights Reserved.
#
#  Licensed under the Apache License, Version 2.0 (the "License");
#  you may not use this file except in compliance with the License.
#  You may obtain a copy of the License at:
#
#       http://www.apache.org/licenses/LICENSE-2.0
#
#  Unless required by applicable law or agreed to in writing, software
#  distributed under the License is distributed on an "AS IS" BASIS,
#  WITHOUT WARRANTIES OR CONDITIONS OF ANY KIND, either express
#  or implied. See the License for the specific language governing
#  permissions and limitations under the License.

import hashlib
import inspect
import json
import random
from abc import abstractmethod
from typing import (
    Any,
    ClassVar,
    Dict,
    List,
    Optional,
    Tuple,
    Type,
    TypeVar,
    Union,
    cast,
)

from tfx.types.channel import Channel

from zenml.artifacts.base_artifact import BaseArtifact
from zenml.exceptions import MissingStepParameterError, StepInterfaceError
from zenml.logger import get_logger
from zenml.materializers.base_materializer import BaseMaterializer
from zenml.materializers.default_materializer_registry import (
    default_materializer_registry,
)
from zenml.steps.base_step_config import BaseStepConfig
from zenml.steps.step_context import StepContext
from zenml.steps.step_output import Output
from zenml.steps.utils import (
    INSTANCE_CONFIGURATION,
    INTERNAL_EXECUTION_PARAMETER_PREFIX,
    PARAM_ENABLE_CACHE,
    PARAM_PIPELINE_PARAMETER_NAME,
    SINGLE_RETURN_OUT_NAME,
    STEP_INNER_FUNC_NAME,
    _ZenMLSimpleComponent,
    generate_component_class,
)

logger = get_logger(__name__)


class BaseStepMeta(type):
    """Metaclass for `BaseStep`.

    Checks whether everything passed in:
    * Has a matching materializer.
    * Is a subclass of the Config class
    """

    def __new__(
        mcs, name: str, bases: Tuple[Type[Any], ...], dct: Dict[str, Any]
    ) -> "BaseStepMeta":
        """Set up a new class with a qualified spec."""
<<<<<<< HEAD
=======
        dct.setdefault("PARAM_SPEC", {})
        dct.setdefault("INPUT_SPEC", {})
        dct.setdefault("OUTPUT_SPEC", {})
>>>>>>> 25611496
        cls = cast(Type["BaseStep"], super().__new__(mcs, name, bases, dct))

        cls.INPUT_SIGNATURE = {}
        cls.OUTPUT_SIGNATURE = {}
        cls.CONFIG_PARAMETER_NAME = None
        cls.CONFIG_CLASS = None
        cls.CONTEXT_PARAMETER_NAME = None

        # Get the signature of the step function
        step_function_signature = inspect.getfullargspec(
            getattr(cls, STEP_INNER_FUNC_NAME)
        )

        if bases:
            # We're not creating the abstract `BaseStep` class
            # but a concrete implementation. Make sure the step function
            # signature does not contain variable *args or **kwargs
            variable_arguments = None
            if step_function_signature.varargs:
                variable_arguments = f"*{step_function_signature.varargs}"
            elif step_function_signature.varkw:
                variable_arguments = f"**{step_function_signature.varkw}"

            if variable_arguments:
                raise StepInterfaceError(
                    f"Unable to create step '{name}' with variable arguments "
                    f"'{variable_arguments}'. Please make sure your step "
                    f"functions are defined with a fixed amount of arguments."
                )

        step_function_args = (
            step_function_signature.args + step_function_signature.kwonlyargs
        )

        # Remove 'self' from the signature if it exists
        if step_function_args and step_function_args[0] == "self":
            step_function_args.pop(0)

        # Verify the input arguments of the step function
        for arg in step_function_args:
            arg_type = step_function_signature.annotations.get(arg, None)

            if not arg_type:
                raise StepInterfaceError(
                    f"Missing type annotation for argument '{arg}' when "
                    f"trying to create step '{name}'. Please make sure to "
                    f"include type annotations for all your step inputs "
                    f"and outputs."
                )

            if issubclass(arg_type, BaseStepConfig):
                # Raise an error if we already found a config in the signature
                if cls.CONFIG_CLASS is not None:
                    raise StepInterfaceError(
                        f"Found multiple configuration arguments "
                        f"('{cls.CONFIG_PARAMETER_NAME}' and '{arg}') when "
                        f"trying to create step '{name}'. Please make sure to "
                        f"only have one `BaseStepConfig` subclass as input "
                        f"argument for a step."
                    )
                cls.CONFIG_PARAMETER_NAME = arg
                cls.CONFIG_CLASS = arg_type
            elif issubclass(arg_type, StepContext):
                if cls.CONTEXT_PARAMETER_NAME is not None:
                    raise StepInterfaceError(
                        f"Found multiple context arguments "
                        f"('{cls.CONTEXT_PARAMETER_NAME}' and '{arg}') when "
                        f"trying to create step '{name}'. Please make sure to "
                        f"only have one `StepContext` as input "
                        f"argument for a step."
                    )
                cls.CONTEXT_PARAMETER_NAME = arg
            else:
                # Can't do any check for existing materializers right now
                # as they might get be defined later, so we simply store the
                # argument name and type for later use.
                cls.INPUT_SIGNATURE.update({arg: arg_type})

        # Parse the returns of the step function
        return_type = step_function_signature.annotations.get("return", None)
        if return_type is not None:
            if isinstance(return_type, Output):
                cls.OUTPUT_SIGNATURE = dict(return_type.items())
            else:
                cls.OUTPUT_SIGNATURE[SINGLE_RETURN_OUT_NAME] = return_type

        # Raise an exception if input and output names of a step overlap as
        # tfx requires them to be unique
        # TODO [ENG-155]: Can we prefix inputs and outputs to avoid this
        #  restriction?
        shared_input_output_keys = set(cls.INPUT_SIGNATURE).intersection(
            set(cls.OUTPUT_SIGNATURE)
        )
        if shared_input_output_keys:
            raise StepInterfaceError(
                f"There is an overlap in the input and output names of "
                f"step '{name}': {shared_input_output_keys}. Please make "
                f"sure that your input and output names are distinct."
            )

        return cls


T = TypeVar("T", bound="BaseStep")


class BaseStep(metaclass=BaseStepMeta):
    """Abstract base class for all ZenML steps.

    Attributes:
        step_name: The name of this step.
        pipeline_parameter_name: The name of the pipeline parameter for which
            this step was passed as an argument.
        enable_cache: A boolean indicating if caching is enabled for this step.
        requires_context: A boolean indicating if this step requires a
            `StepContext` object during execution.
    """

    # TODO [ENG-156]: Ensure these are ordered
    INPUT_SIGNATURE: ClassVar[Dict[str, Type[Any]]] = None  # type: ignore[assignment] # noqa
    OUTPUT_SIGNATURE: ClassVar[Dict[str, Type[Any]]] = None  # type: ignore[assignment] # noqa
    CONFIG_PARAMETER_NAME: ClassVar[Optional[str]] = None
    CONFIG_CLASS: ClassVar[Optional[Type[BaseStepConfig]]] = None
    CONTEXT_PARAMETER_NAME: ClassVar[Optional[str]] = None

    PARAM_SPEC: Dict[str, Any] = {}
    INPUT_SPEC: Dict[str, Type[BaseArtifact]] = {}
    OUTPUT_SPEC: Dict[str, Type[BaseArtifact]] = {}

    INSTANCE_CONFIGURATION: Dict[str, Any] = {}

    def __init__(self, *args: Any, **kwargs: Any) -> None:
        self.step_name = self.__class__.__name__
        self.pipeline_parameter_name: Optional[str] = None

        kwargs.update(getattr(self, INSTANCE_CONFIGURATION))
        self.enable_cache = kwargs.pop(PARAM_ENABLE_CACHE, True)

        self.requires_context = bool(self.CONTEXT_PARAMETER_NAME)
        self._explicit_materializers: Dict[str, Type[BaseMaterializer]] = {}
        self._component: Optional[_ZenMLSimpleComponent] = None

        self._verify_arguments(*args, **kwargs)

    @abstractmethod
    def entrypoint(self, *args: Any, **kwargs: Any) -> Any:
        """Abstract method for core step logic."""

    def get_materializers(
        self, ensure_complete: bool = False
    ) -> Dict[str, Type[BaseMaterializer]]:
        """Returns available materializers for the outputs of this step.

        Args:
            ensure_complete: If set to `True`, this method will raise a
                `StepInterfaceError` if no materializer can be found for an
                output.

        Returns:
            A dictionary mapping output names to `BaseMaterializer` subclasses.
                If no explicit materializer was set using
                `step.with_return_materializers(...)`, this checks the
                default materializer registry to find a materializer for the
                type of the output. If no materializer is registered, the
                output of this method will not contain an entry for this output.

        Raises:
            StepInterfaceError: (Only if `ensure_complete` is set to `True`)
                If an output does not have an explicit materializer assigned
                to it and we there is no default materializer registered for
                the output type.
        """
        materializers = self._explicit_materializers

        for output_name, output_type in self.OUTPUT_SIGNATURE.items():
            if output_name in materializers:
                # Materializer for this output was set explicitly
                pass
            elif default_materializer_registry.is_registered(output_type):
                materializer = default_materializer_registry[output_type]
                materializers[output_name] = materializer
            else:
                if ensure_complete:
                    raise StepInterfaceError(
                        f"Unable to find materializer for output "
                        f"'{output_name}' of type `{output_type}` in step "
                        f"'{self.step_name}'. Please make sure to either "
                        f"explicitly set a materializer for step outputs "
                        f"using `step.with_return_materializers(...)` or "
                        f"registering a default materializer for specific "
                        f"types by subclassing `BaseMaterializer` and setting "
                        f"its `ASSOCIATED_TYPES` class variable."
                    )

        return materializers

    @property
    def _internal_execution_parameters(self) -> Dict[str, Any]:
        """ZenML internal execution parameters for this step."""
        parameters = {
            PARAM_PIPELINE_PARAMETER_NAME: self.pipeline_parameter_name
        }

        if self.enable_cache:
            # Caching is enabled so we compute a hash of the step function code
            # and materializers to catch changes in the step behavior

            def _get_hashed_source(value: Any) -> str:
                """Returns a hash of the objects source code."""
                source_code = inspect.getsource(value)
                return hashlib.sha256(source_code.encode("utf-8")).hexdigest()

            source_fn = getattr(self, STEP_INNER_FUNC_NAME)
            parameters["step_source"] = _get_hashed_source(source_fn)

            for name, materializer in self.get_materializers().items():
                key = f"{name}_materializer_source"
                parameters[key] = _get_hashed_source(materializer)
        else:
            # Add a random string to the execution properties to disable caching
            random_string = f"{random.getrandbits(128):032x}"
            parameters["disable_cache"] = random_string

        return {
            INTERNAL_EXECUTION_PARAMETER_PREFIX + key: value
            for key, value in parameters.items()
        }

    def _verify_arguments(self, *args: Any, **kwargs: Any) -> None:
        """Verifies the initialization args and kwargs of this step.

        This method makes sure that there is only a config object passed at
        initialization and that it was passed using the correct name and
        type specified in the step declaration.
        If the correct config object was found, additionally saves the
        config parameters to `self.PARAM_SPEC`.

        Args:
            *args: The args passed to the init method of this step.
            **kwargs: The kwargs passed to the init method of this step.

        Raises:
            StepInterfaceError: If there are too many arguments or arguments
                with a wrong name/type.
        """
        maximum_arg_count = 1 if self.CONFIG_CLASS else 0
        arg_count = len(args) + len(kwargs)
        if arg_count > maximum_arg_count:
            raise StepInterfaceError(
                f"Too many arguments ({arg_count}, expected: "
                f"{maximum_arg_count}) passed when creating a "
                f"'{self.step_name}' step."
            )

        if self.CONFIG_PARAMETER_NAME and self.CONFIG_CLASS:
            if args:
                config = args[0]
            elif kwargs:
                key, config = kwargs.popitem()

                if key != self.CONFIG_PARAMETER_NAME:
                    raise StepInterfaceError(
                        f"Unknown keyword argument '{key}' when creating a "
                        f"'{self.step_name}' step, only expected a single "
                        f"argument with key '{self.CONFIG_PARAMETER_NAME}'."
                    )
            else:
                # This step requires configuration parameters but no config
                # object was passed as an argument. The parameters might be
                # set via default values in the config class or in a
                # configuration file, so we continue for now and verify
                # that all parameters are set before running the step
                return

            if not isinstance(config, self.CONFIG_CLASS):
                raise StepInterfaceError(
                    f"`{config}` object passed when creating a "
                    f"'{self.step_name}' step is not a "
                    f"`{self.CONFIG_CLASS.__name__}` instance."
                )

            self.PARAM_SPEC = config.dict()

    def _update_and_verify_parameter_spec(self) -> None:
        """Verifies and prepares the config parameters for running this step.

        When the step requires config parameters, this method:
            - checks if config parameters were set via a config object or file
            - tries to set missing config parameters from default values of the
              config class

        Raises:
            MissingStepParameterError: If no value could be found for one or
                more config parameters.
            StepInterfaceError: If a config parameter value couldn't be
                serialized to json.
        """
        if self.CONFIG_CLASS:
            # we need to store a value for all config keys inside the
            # metadata store to make sure caching works as expected
            missing_keys = []
            for name, field in self.CONFIG_CLASS.__fields__.items():
                if name in self.PARAM_SPEC:
                    # a value for this parameter has been set already
                    continue

                if field.required:
                    # this field has no default value set and therefore needs
                    # to be passed via an initialized config object
                    missing_keys.append(name)
                else:
                    # use default value from the pydantic config class
                    self.PARAM_SPEC[name] = field.default

            if missing_keys:
                raise MissingStepParameterError(
                    self.step_name, missing_keys, self.CONFIG_CLASS
                )

    def _prepare_input_artifacts(
        self, *artifacts: Channel, **kw_artifacts: Channel
    ) -> Dict[str, Channel]:
        """Verifies and prepares the input artifacts for running this step.

        Args:
            *artifacts: Positional input artifacts passed to
                the __call__ method.
            **kw_artifacts: Keyword input artifacts passed to
                the __call__ method.

        Returns:
            Dictionary containing both the positional and keyword input
            artifacts.

        Raises:
            StepInterfaceError: If there are too many or too few artifacts.
        """
        input_artifact_keys = list(self.INPUT_SIGNATURE.keys())
        if len(artifacts) > len(input_artifact_keys):
            raise StepInterfaceError(
                f"Too many input artifacts for step '{self.step_name}'. "
                f"This step expects {len(input_artifact_keys)} artifact(s) "
                f"but got {len(artifacts) + len(kw_artifacts)}."
            )

        combined_artifacts = {}

        for i, artifact in enumerate(artifacts):
            if not isinstance(artifact, Channel):
                raise StepInterfaceError(
                    f"Wrong argument type (`{type(artifact)}`) for positional "
                    f"argument {i} of step '{self.step_name}'. Only outputs "
                    f"from previous steps can be used as arguments when "
                    f"connecting steps."
                )

            key = input_artifact_keys[i]
            combined_artifacts[key] = artifact

        for key, artifact in kw_artifacts.items():
            if key in combined_artifacts:
                # an artifact for this key was already set by
                # the positional input artifacts
                raise StepInterfaceError(
                    f"Unexpected keyword argument '{key}' for step "
                    f"'{self.step_name}'. An artifact for this key was "
                    f"already passed as a positional argument."
                )

            if not isinstance(artifact, Channel):
                raise StepInterfaceError(
                    f"Wrong argument type (`{type(artifact)}`) for argument "
                    f"'{key}' of step '{self.step_name}'. Only outputs from "
                    f"previous steps can be used as arguments when "
                    f"connecting steps."
                )

            combined_artifacts[key] = artifact

        # check if there are any missing or unexpected artifacts
        expected_artifacts = set(self.INPUT_SIGNATURE.keys())
        actual_artifacts = set(combined_artifacts.keys())
        missing_artifacts = expected_artifacts - actual_artifacts
        unexpected_artifacts = actual_artifacts - expected_artifacts

        if missing_artifacts:
            raise StepInterfaceError(
                f"Missing input artifact(s) for step "
                f"'{self.step_name}': {missing_artifacts}."
            )

        if unexpected_artifacts:
            raise StepInterfaceError(
                f"Unexpected input artifact(s) for step "
                f"'{self.step_name}': {unexpected_artifacts}. This step "
                f"only requires the following artifacts: {expected_artifacts}."
            )

        return combined_artifacts

    def __call__(
        self, *artifacts: Channel, **kw_artifacts: Channel
    ) -> Union[Channel, List[Channel]]:
        """Generates a component when called."""
        # TODO [ENG-157]: replaces Channels with ZenML class (BaseArtifact?)
        self._update_and_verify_parameter_spec()

        # Make sure that the input/output artifact types exist in the signature
        if not all(k in self.OUTPUT_SIGNATURE for k in self.OUTPUT_SPEC):
            raise StepInterfaceError(
                "Failed to create the step. The predefined artifact types "
                "for the input does not match the input signature."
            )

        # Prepare the input artifacts and spec
        input_artifacts = self._prepare_input_artifacts(
            *artifacts, **kw_artifacts
        )

        self.INPUT_SPEC = {
            arg_name: artifact_type.type  # type:ignore[misc]
            for arg_name, artifact_type in input_artifacts.items()
        }

        # make sure we have registered materializers for each output
        materializers = self.get_materializers(ensure_complete=True)

        # Prepare the output artifacts and spec
        from zenml.artifacts.type_registery import type_registry

        for key, value in self.OUTPUT_SIGNATURE.items():
            verified_types = type_registry.get_artifact_type(value)
            if key not in self.OUTPUT_SPEC:
                self.OUTPUT_SPEC[key] = verified_types[0]
            else:
                if self.OUTPUT_SPEC[key] not in verified_types:
                    raise StepInterfaceError(
                        f"Type {key} can not be interpreted as a "
                        f"{self.OUTPUT_SPEC[key]}"
                    )

        execution_parameters = {
            **self.PARAM_SPEC,
            **self._internal_execution_parameters,
        }

        # Convert execution parameter values to strings
        try:
            execution_parameters = {
                k: json.dumps(v) for k, v in execution_parameters.items()
            }
        except TypeError as e:
            raise StepInterfaceError(
                f"Failed to serialize execution parameters for step "
                f"'{self.step_name}'. Please make sure to only use "
                f"json serializable parameter values."
            ) from e

        source_fn = getattr(self, STEP_INNER_FUNC_NAME)
        component_class = generate_component_class(
            step_name=self.step_name,
            step_module=self.__module__,
            input_spec=self.INPUT_SPEC,
            output_spec=self.OUTPUT_SPEC,
            execution_parameter_names=set(execution_parameters),
            step_function=source_fn,
            materializers=materializers,
        )
        self._component = component_class(
            **input_artifacts, **execution_parameters
        )

        # Resolve the returns in the right order.
        returns = [self.component.outputs[key] for key in self.OUTPUT_SPEC]

        # If its one return we just return the one channel not as a list
        if len(returns) == 1:
            return returns[0]
        else:
            return returns

    @property
    def component(self) -> _ZenMLSimpleComponent:
        """Returns a TFX component."""
        if not self._component:
            raise StepInterfaceError(
                "Trying to access the step component "
                "before creating it via calling the step."
            )
        return self._component

    def with_return_materializers(
        self: T,
        materializers: Union[
            Type[BaseMaterializer], Dict[str, Type[BaseMaterializer]]
        ],
    ) -> T:
        """Register materializers for step outputs.

        If a single materializer is passed, it will be used for all step
        outputs. Otherwise, the dictionary keys specify the output names
        for which the materializers will be used.

        Args:
            materializers: The materializers for the outputs of this step.

        Returns:
            The object that this method was called on.

        Raises:
            StepInterfaceError: If a materializer is not a `BaseMaterializer`
                subclass or a materializer for a non-existent output is given.
        """

        def _is_materializer_class(value: Any) -> bool:
            """Checks whether the given object is a `BaseMaterializer`
            subclass."""
            is_class = isinstance(value, type)
            return is_class and issubclass(value, BaseMaterializer)

        if isinstance(materializers, dict):
            allowed_output_names = set(self.OUTPUT_SIGNATURE)

            for output_name, materializer in materializers.items():
                if output_name not in allowed_output_names:
                    raise StepInterfaceError(
                        f"Got unexpected materializers for non-existent "
                        f"output '{output_name}' in step '{self.step_name}'. "
                        f"Only materializers for the outputs "
                        f"{allowed_output_names} of this step can"
                        f" be registered."
                    )

                if not _is_materializer_class(materializer):
                    raise StepInterfaceError(
                        f"Got unexpected object `{materializer}` as "
                        f"materializer for output '{output_name}' of step "
                        f"'{self.step_name}'. Only `BaseMaterializer` "
                        f"subclasses are allowed."
                    )
                self._explicit_materializers[output_name] = materializer

        elif _is_materializer_class(materializers):
            # Set the materializer for all outputs of this step
            self._explicit_materializers = {
                key: materializers for key in self.OUTPUT_SIGNATURE
            }
        else:
            raise StepInterfaceError(
                f"Got unexpected object `{materializers}` as output "
                f"materializer for step '{self.step_name}'. Only "
                f"`BaseMaterializer` subclasses or dictionaries mapping "
                f"output names to `BaseMaterializer` subclasses are allowed "
                f"as input when specifying return materializers."
            )

        return self<|MERGE_RESOLUTION|>--- conflicted
+++ resolved
@@ -68,12 +68,9 @@
         mcs, name: str, bases: Tuple[Type[Any], ...], dct: Dict[str, Any]
     ) -> "BaseStepMeta":
         """Set up a new class with a qualified spec."""
-<<<<<<< HEAD
-=======
         dct.setdefault("PARAM_SPEC", {})
         dct.setdefault("INPUT_SPEC", {})
         dct.setdefault("OUTPUT_SPEC", {})
->>>>>>> 25611496
         cls = cast(Type["BaseStep"], super().__new__(mcs, name, bases, dct))
 
         cls.INPUT_SIGNATURE = {}
