--- conflicted
+++ resolved
@@ -152,8 +152,8 @@
     """
 
     def __init__(
-            self,
-            root: Optional[Path] = None,
+        self,
+        root: Optional[Path] = None,
     ) -> None:
         """Initializes the global repository instance.
 
@@ -342,7 +342,7 @@
     @staticmethod
     @track(event=AnalyticsEvent.INITIALIZE_REPO)
     def initialize(
-            root: Optional[Path] = None,
+        root: Optional[Path] = None,
     ) -> None:
         """Initializes a new ZenML repository at the given path.
 
@@ -429,8 +429,8 @@
             otherwise.
         """
         return (
-                self._config is not None
-                and self._config.active_project_name is not None
+            self._config is not None
+            and self._config.active_project_name is not None
         )
 
     def set_active_project(self, project_name: Optional[str] = None) -> None:
@@ -531,8 +531,7 @@
         for stack in stacks:
             dict_of_stacks[stack.name] = {"shared": str(stack.is_shared)}
             for component_type, component in stack.components.items():
-                dict_of_stacks[stack.name][
-                    str(component_type)] = component.name
+                dict_of_stacks[stack.name][str(component_type)] = component.name
 
         return dict_of_stacks
 
@@ -570,8 +569,8 @@
             otherwise.
         """
         return (
-                self._config is not None
-                and self._config.active_stack_id is not None
+            self._config is not None
+            and self._config.active_stack_id is not None
         )
 
     @track(event=AnalyticsEvent.SET_STACK)
@@ -590,7 +589,7 @@
             GlobalConfiguration().active_stack_id = stack.id
 
     def get_stack_by_name(
-            self, name: str, is_shared: bool = False
+        self, name: str, is_shared: bool = False
     ) -> StackModel:
         """Fetches a stack by name within the active stack
 
@@ -694,8 +693,8 @@
             )
 
     def update_stack_component(
-            self,
-            component: ComponentModel,
+        self,
+        component: ComponentModel,
     ) -> None:
         """Updates a stack component.
 
@@ -705,7 +704,7 @@
         self.zen_store.update_stack_component(component=component)
 
     def list_stack_components(
-            self, component_type: StackComponentType
+        self, component_type: StackComponentType
     ) -> List[ComponentModel]:
         """Fetches all registered stack components of the given type.
 
@@ -720,7 +719,7 @@
         )
 
     def get_stack_component_by_name_and_type(
-            self, type: StackComponentType, name: str, is_shared: bool = False
+        self, type: StackComponentType, name: str, is_shared: bool = False
     ) -> ComponentModel:
         """Fetches a stack by name within the active stack
 
@@ -779,8 +778,8 @@
         ).to_component()
 
     def register_stack_component(
-            self,
-            component: StackComponent,
+        self,
+        component: StackComponent,
     ) -> None:
         """Registers a stack component.
 
@@ -798,7 +797,7 @@
             logger.info(component.post_registration_message)
 
     def deregister_stack_component(
-            self, stack_component: ComponentModel
+        self, stack_component: ComponentModel
     ) -> None:
         """Deregisters a stack component.
 
@@ -822,121 +821,6 @@
                 stack_component.name,
             )
 
-<<<<<<< HEAD
-=======
-    @track(event=AnalyticsEvent.GET_PIPELINES)
-    def get_pipelines(
-            self, stack_name: Optional[str] = None
-    ) -> List["PipelineView"]:
-        """Fetches post-execution pipeline views.
-
-        Args:
-            stack_name: If specified, pipelines of the given stack are returned.
-                Otherwise, pipelines of the currently active stack are returned.
-
-        Returns:
-            A list of post-execution pipeline views.
-
-        Raises:
-            RuntimeError: If no stack name is specified and no active stack name
-                is configured.
-        """
-        # TODO: [server] handle the active stack correctly
-        stack_name = stack_name or self._config.active_stack_id
-        if not stack_name:
-            raise RuntimeError(
-                "No active stack is configured for the repository. Run "
-                "`zenml stack set STACK_NAME` to update the active stack."
-            )
-        return self.zen_store.get_pipelines()
-        # TODO: [server] find correct method in zen_store
-
-    @track(event=AnalyticsEvent.GET_PIPELINE)
-    def get_pipeline(
-            self,
-            pipeline: Optional[
-                Union["BasePipeline", Type["BasePipeline"], str]
-            ] = None,
-            stack_name: Optional[str] = None,
-            **kwargs: Any,
-    ) -> Optional["PipelineView"]:
-        """Fetches a post-execution pipeline view.
-
-        Use it in one of these ways:
-        ```python
-        # Get the pipeline by name
-        Repository().get_pipeline("first_pipeline")
-
-        # Get the step by supplying the original pipeline class
-        Repository().get_step(first_pipeline)
-
-        # Get the step by supplying an instance of the original pipeline class
-        Repository().get_step(first_pipeline())
-        ```
-
-        If the specified pipeline does not (yet) exist within the repository,
-        `None` will be returned.
-
-        Args:
-            pipeline: Class or class instance of the pipeline
-            stack_name: If specified, pipelines of the given stack are returned.
-                Otherwise, pipelines of the currently active stack are returned.
-            **kwargs: The deprecated `pipeline_name` is caught as a kwarg to
-                specify the pipeline instead of using the `pipeline` argument.
-
-        Returns:
-            A post-execution pipeline view for the given name or `None` if
-            it doesn't exist.
-
-        Raises:
-            RuntimeError: If no stack name is specified and no active stack name
-                is configured.
-        """
-        if isinstance(pipeline, str):
-            pipeline_name = pipeline
-        elif isinstance(pipeline, zenml.pipelines.base_pipeline.BasePipeline):
-            pipeline_name = pipeline.name
-        elif isinstance(pipeline, type) and issubclass(
-                pipeline, zenml.pipelines.base_pipeline.BasePipeline
-        ):
-            pipeline_name = pipeline.__name__
-        elif "pipeline_name" in kwargs and isinstance(
-                kwargs.get("pipeline_name"), str
-        ):
-            logger.warning(
-                "Using 'pipeline_name' to get a pipeline from "
-                "'Repository().get_pipeline()' is deprecated and "
-                "will be removed in the future. Instead please "
-                "use 'pipeline' to access a pipeline in your Repository based "
-                "on the name of the pipeline or even the class or instance "
-                "of the pipeline. Learn more in our API docs: %s",
-                get_apidocs_link(
-                    "repository", "zenml.repository.Repository.get_pipeline"
-                ),
-            )
-
-            pipeline_name = kwargs.pop("pipeline_name")
-        else:
-            raise RuntimeError(
-                "No pipeline specified to get from "
-                "`Repository()`. Please set a `pipeline` "
-                "within the `get_pipeline()` method. Learn more "
-                "in our API docs: %s",
-                get_apidocs_link(
-                    "repository", "zenml.repository.Repository.get_pipeline"
-                ),
-            )
-
-        # TODO: [server]
-        stack_name = stack_name or self.activate_stack.name
-        if not stack_name:
-            raise RuntimeError(
-                "No active stack is configured for the repository. Run "
-                "`zenml stack set STACK_NAME` to update the active stack."
-            )
-        return self.zen_store.get_pipeline(pipeline_name)
-
->>>>>>> 95e5054f
     @staticmethod
     def is_repository_directory(path: Path) -> bool:
         """Checks whether a ZenML repository exists at the given path.
@@ -953,7 +837,7 @@
 
     @staticmethod
     def find_repository(
-            path: Optional[Path] = None, enable_warnings: bool = False
+        path: Optional[Path] = None, enable_warnings: bool = False
     ) -> Optional[Path]:
         """Search for a ZenML repository directory.
 
@@ -1028,7 +912,7 @@
         return None
 
     def get_flavor(
-            self, name: str, component_type: StackComponentType
+        self, name: str, component_type: StackComponentType
     ) -> Type[StackComponent]:
         """Fetches a registered flavor.
 
