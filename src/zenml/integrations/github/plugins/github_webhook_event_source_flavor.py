--- conflicted
+++ resolved
@@ -11,12 +11,8 @@
 #  WITHOUT WARRANTIES OR CONDITIONS OF ANY KIND, either express
 #  or implied. See the License for the specific language governing
 #  permissions and limitations under the License.
-<<<<<<< HEAD
 """Github webhook event source flavor."""
-=======
-"""Example file of what an event Plugin could look like."""
 
->>>>>>> 4cdbe487
 from typing import ClassVar, Type
 
 from zenml.event_sources.webhooks.base_webhook_event_source import (
