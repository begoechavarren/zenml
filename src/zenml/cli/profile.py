--- conflicted
+++ resolved
@@ -609,17 +609,9 @@
             cli_utils.declare(f"Migrating stacks from {store.config_file}...")
             for stack in store.get_stacks(prefix=prefix, project=project.name):
                 try:
-<<<<<<< HEAD
                     stack.project = project.id
                     stack.user = user.id
                     repo.zen_store.register_stack(stack)
-=======
-                    repo.zen_store.register_stack(
-                        user_name_or_id=user.id,
-                        project_name_or_id=project.name,
-                        stack=stack,
-                    )
->>>>>>> 16ee5312
                     cli_utils.declare(f"Migrated stack '{stack.name}'.")
                 except StackExistsError:
                     if overwrite:
