--- conflicted
+++ resolved
@@ -60,23 +60,10 @@
         BaseContainerRegistry,
     )
 
-<<<<<<< HEAD
     repo = Repository()
-    registry = BaseContainerRegistry(
-        uri=container_registry_uri, repo_path=repo.path
-    )
-    repo.get_service().register_container_registry(
-        container_registry_name, registry
-    )
-    cli_utils.declare(
-        f"Container registry `{container_registry_name}` successfully registered!"
-    )
-=======
-    registry = BaseContainerRegistry(uri=uri)
-    service = Repository().get_service()
-    service.register_container_registry(name, registry)
+    registry = BaseContainerRegistry(uri=uri, repo_path=repo.path)
+    repo.get_service().register_container_registry(name, registry)
     cli_utils.declare(f"Container registry `{name}` successfully registered!")
->>>>>>> d243b7ce
 
 
 @container_registry.command("list")
