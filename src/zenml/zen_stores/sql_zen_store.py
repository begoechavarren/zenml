#  Copyright (c) ZenML GmbH 2022. All Rights Reserved.
#
#  Licensed under the Apache License, Version 2.0 (the "License");
#  you may not use this file except in compliance with the License.
#  You may obtain a copy of the License at:
#
#       https://www.apache.org/licenses/LICENSE-2.0
#
#  Unless required by applicable law or agreed to in writing, software
#  distributed under the License is distributed on an "AS IS" BASIS,
#  WITHOUT WARRANTIES OR CONDITIONS OF ANY KIND, either express
#  or implied. See the License for the specific language governing
#  permissions and limitations under the License.
"""SQL Zen Store implementation."""

import base64
import json
import logging
import math
import os
import re
import sys
from datetime import datetime
from functools import lru_cache
from pathlib import Path
from typing import (
    Any,
    Callable,
    ClassVar,
    Dict,
    ForwardRef,
    List,
    Optional,
    Tuple,
    Type,
    TypeVar,
    Union,
    cast,
    get_origin,
)
from uuid import UUID

<<<<<<< HEAD
from pydantic import (
    ConfigDict,
    Field,
    SecretStr,
    SerializeAsAny,
    field_validator,
    model_validator,
)
=======
from pydantic import Field, SecretStr, root_validator, validator
from pydantic.json import pydantic_encoder
>>>>>>> 9e6815fc
from sqlalchemy import asc, desc, func
from sqlalchemy.engine import URL, Engine, make_url
from sqlalchemy.exc import (
    ArgumentError,
    IntegrityError,
    NoResultFound,
)
from sqlalchemy.orm import Mapped, noload
from sqlmodel import (
    Session,
    SQLModel,
    and_,
    col,
    create_engine,
    delete,
    or_,
    select,
)
from sqlmodel.sql.expression import Select, SelectOfScalar

from zenml.analytics.enums import AnalyticsEvent
from zenml.analytics.utils import (
    analytics_disabler,
    track_decorator,
    track_handler,
)
from zenml.config.global_config import GlobalConfiguration
from zenml.config.secrets_store_config import SecretsStoreConfiguration
from zenml.config.server_config import ServerConfiguration
from zenml.config.store_config import StoreConfiguration
from zenml.constants import (
    DEFAULT_PASSWORD,
    DEFAULT_STACK_AND_COMPONENT_NAME,
    DEFAULT_USERNAME,
    ENV_ZENML_DEFAULT_USER_NAME,
    ENV_ZENML_DEFAULT_USER_PASSWORD,
    ENV_ZENML_DISABLE_DATABASE_MIGRATION,
    SQL_STORE_BACKUP_DIRECTORY_NAME,
    TEXT_FIELD_MAX_LENGTH,
)
from zenml.enums import (
    AuthScheme,
    DatabaseBackupStrategy,
    ExecutionStatus,
    LoggingLevels,
    ModelStages,
    SecretScope,
    SecretsStoreType,
    SorterOps,
    StackComponentType,
    StepRunInputArtifactType,
    StepRunOutputArtifactType,
    StoreType,
    TaggableResourceTypes,
)
from zenml.exceptions import (
    AuthorizationException,
    BackupSecretsStoreNotConfiguredError,
    EntityExistsError,
    EventSourceExistsError,
    IllegalOperationError,
    SecretsStoreNotConfiguredError,
    StackComponentExistsError,
    StackExistsError,
    TriggerExistsError,
)
from zenml.io import fileio
from zenml.logger import get_console_handler, get_logger, get_logging_level
from zenml.models import (
    APIKeyFilter,
    APIKeyInternalResponse,
    APIKeyInternalUpdate,
    APIKeyRequest,
    APIKeyResponse,
    APIKeyRotateRequest,
    APIKeyUpdate,
    ArtifactFilter,
    ArtifactRequest,
    ArtifactResponse,
    ArtifactUpdate,
    ArtifactVersionFilter,
    ArtifactVersionRequest,
    ArtifactVersionResponse,
    ArtifactVersionUpdate,
    ArtifactVisualizationResponse,
    BaseFilter,
    BaseIdentifiedResponse,
    BaseResponse,
    CodeReferenceRequest,
    CodeReferenceResponse,
    CodeRepositoryFilter,
    CodeRepositoryRequest,
    CodeRepositoryResponse,
    CodeRepositoryUpdate,
    ComponentFilter,
    ComponentRequest,
    ComponentResponse,
    ComponentUpdate,
    EventSourceFilter,
    EventSourceRequest,
    EventSourceResponse,
    EventSourceUpdate,
    FlavorFilter,
    FlavorRequest,
    FlavorResponse,
    FlavorUpdate,
    LogsResponse,
    ModelFilter,
    ModelRequest,
    ModelResponse,
    ModelUpdate,
    ModelVersionArtifactFilter,
    ModelVersionArtifactRequest,
    ModelVersionArtifactResponse,
    ModelVersionFilter,
    ModelVersionPipelineRunFilter,
    ModelVersionPipelineRunRequest,
    ModelVersionPipelineRunResponse,
    ModelVersionRequest,
    ModelVersionResponse,
    ModelVersionUpdate,
    OAuthDeviceFilter,
    OAuthDeviceInternalRequest,
    OAuthDeviceInternalResponse,
    OAuthDeviceInternalUpdate,
    OAuthDeviceResponse,
    OAuthDeviceUpdate,
    Page,
    PipelineBuildFilter,
    PipelineBuildRequest,
    PipelineBuildResponse,
    PipelineDeploymentFilter,
    PipelineDeploymentRequest,
    PipelineDeploymentResponse,
    PipelineFilter,
    PipelineNamespaceFilter,
    PipelineNamespaceResponse,
    PipelineNamespaceResponseBody,
    PipelineRequest,
    PipelineResponse,
    PipelineRunFilter,
    PipelineRunRequest,
    PipelineRunResponse,
    PipelineRunUpdate,
    PipelineUpdate,
    RunMetadataFilter,
    RunMetadataRequest,
    RunMetadataResponse,
    ScheduleFilter,
    ScheduleRequest,
    ScheduleResponse,
    ScheduleUpdate,
    SecretFilter,
    SecretRequest,
    SecretResponse,
    SecretUpdate,
    ServerDatabaseType,
    ServerModel,
    ServiceAccountFilter,
    ServiceAccountRequest,
    ServiceAccountResponse,
    ServiceAccountUpdate,
    ServiceConnectorFilter,
    ServiceConnectorRequest,
    ServiceConnectorResourcesModel,
    ServiceConnectorResponse,
    ServiceConnectorTypeModel,
    ServiceConnectorUpdate,
    ServiceFilter,
    ServiceRequest,
    ServiceResponse,
    ServiceUpdate,
    StackFilter,
    StackRequest,
    StackResponse,
    StackUpdate,
    StepRunFilter,
    StepRunRequest,
    StepRunResponse,
    StepRunUpdate,
    TagFilter,
    TagRequest,
    TagResourceRequest,
    TagResourceResponse,
    TagResponse,
    TagUpdate,
    TriggerExecutionFilter,
    TriggerExecutionRequest,
    TriggerExecutionResponse,
    TriggerFilter,
    TriggerRequest,
    TriggerResponse,
    TriggerUpdate,
    UserAuthModel,
    UserFilter,
    UserRequest,
    UserResponse,
    UserUpdate,
    WorkspaceFilter,
    WorkspaceRequest,
    WorkspaceResponse,
    WorkspaceUpdate,
)
from zenml.models.v2.core.component import InternalComponentRequest
from zenml.models.v2.core.stack import InternalStackRequest
from zenml.service_connectors.service_connector_registry import (
    service_connector_registry,
)
from zenml.stack.flavor_registry import FlavorRegistry
from zenml.utils import uuid_utils
from zenml.utils.enum_utils import StrEnum
from zenml.utils.networking_utils import (
    replace_localhost_with_internal_hostname,
)
from zenml.utils.string_utils import random_str
from zenml.zen_stores.base_zen_store import (
    BaseZenStore,
)
from zenml.zen_stores.migrations.alembic import (
    Alembic,
)
from zenml.zen_stores.migrations.utils import MigrationUtils
from zenml.zen_stores.schemas import (
    APIKeySchema,
    ArtifactSchema,
    ArtifactVersionSchema,
    BaseSchema,
    CodeReferenceSchema,
    CodeRepositorySchema,
    EventSourceSchema,
    FlavorSchema,
    IdentitySchema,
    ModelSchema,
    ModelVersionArtifactSchema,
    ModelVersionPipelineRunSchema,
    ModelVersionSchema,
    NamedSchema,
    OAuthDeviceSchema,
    PipelineBuildSchema,
    PipelineDeploymentSchema,
    PipelineRunSchema,
    PipelineSchema,
    RunMetadataSchema,
    ScheduleSchema,
    SecretSchema,
    ServiceConnectorSchema,
    StackComponentSchema,
    StackSchema,
    StepRunInputArtifactSchema,
    StepRunOutputArtifactSchema,
    StepRunParentsSchema,
    StepRunSchema,
    TagResourceSchema,
    TagSchema,
    TriggerExecutionSchema,
    UserSchema,
    WorkspaceSchema,
)
from zenml.zen_stores.schemas.artifact_visualization_schemas import (
    ArtifactVisualizationSchema,
)
from zenml.zen_stores.schemas.logs_schemas import LogsSchema
from zenml.zen_stores.schemas.service_schemas import ServiceSchema
from zenml.zen_stores.schemas.trigger_schemas import TriggerSchema
from zenml.zen_stores.secrets_stores.base_secrets_store import BaseSecretsStore
from zenml.zen_stores.secrets_stores.sql_secrets_store import (
    SqlSecretsStoreConfiguration,
)

AnyNamedSchema = TypeVar("AnyNamedSchema", bound=NamedSchema)
AnySchema = TypeVar("AnySchema", bound=BaseSchema)

AnyResponse = TypeVar("AnyResponse", bound=BaseResponse)  # type: ignore[type-arg]  # noqa: F821
AnyIdentifiedResponse = TypeVar(
    "AnyIdentifiedResponse",
    bound=BaseIdentifiedResponse,  # type: ignore[type-arg]  # noqa: F821
)

# Enable SQL compilation caching to remove the https://sqlalche.me/e/14/cprf
# warning
SelectOfScalar.inherit_cache = True
Select.inherit_cache = True


logger = get_logger(__name__)

ZENML_SQLITE_DB_FILENAME = "zenml.db"


class SQLDatabaseDriver(StrEnum):
    """SQL database drivers supported by the SQL ZenML store."""

    MYSQL = "mysql"
    SQLITE = "sqlite"


class SqlZenStoreConfiguration(StoreConfiguration):
    """SQL ZenML store configuration.

    Attributes:
        type: The type of the store.
        secrets_store: The configuration of the secrets store to use.
            This defaults to a SQL secrets store that extends the SQL ZenML
            store.
        backup_secrets_store: The configuration of a backup secrets store to
            use in addition to the primary one as an intermediate step during
            the migration to a new secrets store.
        driver: The SQL database driver.
        database: database name. If not already present on the server, it will
            be created automatically on first access.
        username: The database username.
        password: The database password.
        ssl_ca: certificate authority certificate. Required for SSL
            enabled authentication if the CA certificate is not part of the
            certificates shipped by the operating system.
        ssl_cert: client certificate. Required for SSL enabled
            authentication if client certificates are used.
        ssl_key: client certificate private key. Required for SSL
            enabled if client certificates are used.
        ssl_verify_server_cert: set to verify the identity of the server
            against the provided server certificate.
        pool_size: The maximum number of connections to keep in the SQLAlchemy
            pool.
        max_overflow: The maximum number of connections to allow in the
            SQLAlchemy pool in addition to the pool_size.
        pool_pre_ping: Enable emitting a test statement on the SQL connection
            at the start of each connection pool checkout, to test that the
            database connection is still viable.
    """

    type: StoreType = StoreType.SQL

    secrets_store: Optional[SerializeAsAny[SecretsStoreConfiguration]] = None
    backup_secrets_store: Optional[
        SerializeAsAny[SecretsStoreConfiguration]
    ] = None

    driver: Optional[SQLDatabaseDriver] = None
    database: Optional[str] = None
    username: Optional[str] = None
    password: Optional[str] = None
    ssl_ca: Optional[str] = None
    ssl_cert: Optional[str] = None
    ssl_key: Optional[str] = None
    ssl_verify_server_cert: bool = False
    pool_size: int = 20
    max_overflow: int = 20
    pool_pre_ping: bool = True

    backup_strategy: DatabaseBackupStrategy = DatabaseBackupStrategy.IN_MEMORY
    # database backup directory
    backup_directory: str = Field(
        default_factory=lambda: os.path.join(
            GlobalConfiguration().config_directory,
            SQL_STORE_BACKUP_DIRECTORY_NAME,
        )
    )
    backup_database: Optional[str] = None

    @field_validator("secrets_store")
    @classmethod
    def validate_secrets_store(
        cls, secrets_store: Optional[SecretsStoreConfiguration]
    ) -> SecretsStoreConfiguration:
        """Ensures that the secrets store is initialized with a default SQL secrets store.

        Args:
            secrets_store: The secrets store config to be validated.

        Returns:
            The validated secrets store config.
        """
        if secrets_store is None:
            secrets_store = SqlSecretsStoreConfiguration()

        return secrets_store

    @model_validator(mode="before")
    @classmethod
    def _remove_grpc_attributes(
        self, values: Dict[str, Any]
    ) -> Dict[str, Any]:
        """Removes old GRPC attributes.

        Args:
            values: All model attribute values.

        Returns:
            The model attribute values
        """
        grpc_attribute_keys = [
            "grpc_metadata_host",
            "grpc_metadata_port",
            "grpc_metadata_ssl_ca",
            "grpc_metadata_ssl_key",
            "grpc_metadata_ssl_cert",
        ]
        grpc_values = [values.pop(key, None) for key in grpc_attribute_keys]
        if any(grpc_values):
            logger.warning(
                "The GRPC attributes %s are unused and will be removed soon. "
                "Please remove them from SQLZenStore configuration. This will "
                "become an error in future versions of ZenML."
            )

        return values

    @model_validator(mode="after")
    def _validate_backup_strategy(self) -> "SqlZenStoreConfiguration":
        """Validate the backup strategy.

        Args:
            values: All model attribute values.

        Returns:
            The model attribute values.

        Raises:
            ValueError: If the backup database name is not set when the backup
                database is requested.
        """
        if (
            self.backup_strategy == DatabaseBackupStrategy.DATABASE
            and not self.backup_database
        ):
            raise ValueError(
                "The `backup_database` attribute must also be set if the "
                "backup strategy is set to use a backup database."
            )

        return self

    @model_validator(mode="after")
    def _validate_url(self) -> "SqlZenStoreConfiguration":
        """Validate the SQL URL.

        The validator also moves the MySQL username, password and database
        parameters from the URL into the other configuration arguments, if they
        are present in the URL.

        Args:
            values: The values to validate.

        Returns:
            The validated values.

        Raises:
            ValueError: If the URL is invalid or the SQL driver is not
                supported.
        """
        if self.url is None:
            return self

        # When running inside a container, if the URL uses localhost, the
        # target service will not be available. We try to replace localhost
        # with one of the special Docker or K3D internal hostnames.
        url = replace_localhost_with_internal_hostname(self.url)

        try:
            sql_url = make_url(url)
        except ArgumentError as e:
            raise ValueError(
                "Invalid SQL URL `%s`: %s. The URL must be in the format "
                "`driver://[[username:password@]hostname:port]/database["
                "?<extra-args>]`.",
                url,
                str(e),
            )

        if sql_url.drivername not in SQLDatabaseDriver.values():
            raise ValueError(
                "Invalid SQL driver value `%s`: The driver must be one of: %s.",
                url,
                ", ".join(SQLDatabaseDriver.values()),
            )
        self.driver = SQLDatabaseDriver(sql_url.drivername)
        if sql_url.drivername == SQLDatabaseDriver.SQLITE:
            if (
                sql_url.username
                or sql_url.password
                or sql_url.query
                or sql_url.database is None
            ):
                raise ValueError(
                    "Invalid SQLite URL `%s`: The URL must be in the "
                    "format `sqlite:///path/to/database.db`.",
                    url,
                )
            if self.username or self.password:
                raise ValueError(
                    "Invalid SQLite configuration: The username and password "
                    "must not be set",
                    url,
                )
            self.database = sql_url.database
        elif sql_url.drivername == SQLDatabaseDriver.MYSQL:
            if sql_url.username:
                self.username = sql_url.username
                sql_url = sql_url._replace(username=None)
            if sql_url.password:
                self.password = sql_url.password
                sql_url = sql_url._replace(password=None)
            if sql_url.database:
                self.database = sql_url.database
                sql_url = sql_url._replace(database=None)
            if sql_url.query:
                for k, v in sql_url.query.items():
                    if k == "ssl_ca":
                        self.ssl_ca = v
                    elif k == "ssl_cert":
                        self.ssl_cert = v
                    elif k == "ssl_key":
                        self.ssl_key = v
                    elif k == "ssl_verify_server_cert":
                        self.ssl_verify_server_cert = v
                    else:
                        raise ValueError(
                            "Invalid MySQL URL query parameter `%s`: The "
                            "parameter must be one of: ssl_ca, ssl_cert, "
                            "ssl_key, or ssl_verify_server_cert.",
                            k,
                        )
                sql_url = sql_url._replace(query={})

            database = self.database
            if not self.username or not self.password or not database:
                raise ValueError(
                    "Invalid MySQL configuration: The username, password and "
                    "database must be set in the URL or as configuration "
                    "attributes",
                )

            regexp = r"^[^\\/?%*:|\"<>.-]{1,64}$"
            match = re.match(regexp, database)
            if not match:
                raise ValueError(
                    f"The database name does not conform to the required "
                    f"format "
                    f"rules ({regexp}): {database}"
                )

            # Save the certificates in a secure location on disk
            secret_folder = Path(
                GlobalConfiguration().local_stores_path,
                "certificates",
            )
            for key in ["ssl_key", "ssl_ca", "ssl_cert"]:
                content = getattr(self, key)
                if content and not os.path.isfile(content):
                    fileio.makedirs(str(secret_folder))
                    file_path = Path(secret_folder, f"{key}.pem")
                    with open(file_path, "w") as f:
                        f.write(content)
                    file_path.chmod(0o600)
                    setattr(self, key, str(file_path))

        self.url = str(sql_url)
        return self

    @staticmethod
    def get_local_url(path: str) -> str:
        """Get a local SQL url for a given local path.

        Args:
            path: The path to the local sqlite file.

        Returns:
            The local SQL url for the given path.
        """
        return f"sqlite:///{path}/{ZENML_SQLITE_DB_FILENAME}"

    @classmethod
    def supports_url_scheme(cls, url: str) -> bool:
        """Check if a URL scheme is supported by this store.

        Args:
            url: The URL to check.

        Returns:
            True if the URL scheme is supported, False otherwise.
        """
        return make_url(url).drivername in SQLDatabaseDriver.values()

    def expand_certificates(self) -> None:
        """Expands the certificates in the verify_ssl field."""
        # Load the certificate values back into the configuration
        for key in ["ssl_key", "ssl_ca", "ssl_cert"]:
            file_path = getattr(self, key, None)
            if file_path and os.path.isfile(file_path):
                with open(file_path, "r") as f:
                    setattr(self, key, f.read())

    def get_sqlalchemy_config(
        self,
        database: Optional[str] = None,
    ) -> Tuple[URL, Dict[str, Any], Dict[str, Any]]:
        """Get the SQLAlchemy engine configuration for the SQL ZenML store.

        Args:
            database: Custom database name to use. If not set, the database name
                from the configuration will be used.

        Returns:
            The URL and connection arguments for the SQLAlchemy engine.

        Raises:
            NotImplementedError: If the SQL driver is not supported.
        """
        sql_url = make_url(self.url)
        sqlalchemy_connect_args: Dict[str, Any] = {}
        engine_args = {}
        if sql_url.drivername == SQLDatabaseDriver.SQLITE:
            assert self.database is not None
            # The following default value is needed for sqlite to avoid the
            # Error:
            #   sqlite3.ProgrammingError: SQLite objects created in a thread can
            #   only be used in that same thread.
            sqlalchemy_connect_args = {"check_same_thread": False}
        elif sql_url.drivername == SQLDatabaseDriver.MYSQL:
            # all these are guaranteed by our root validator
            assert self.database is not None
            assert self.username is not None
            assert self.password is not None
            assert sql_url.host is not None

            if not database:
                database = self.database

            engine_args = {
                "pool_size": self.pool_size,
                "max_overflow": self.max_overflow,
                "pool_pre_ping": self.pool_pre_ping,
            }

            sql_url = sql_url._replace(
                drivername="mysql+pymysql",
                username=self.username,
                password=self.password,
                database=database,
            )

            sqlalchemy_ssl_args: Dict[str, Any] = {}

            # Handle SSL params
            for key in ["ssl_key", "ssl_ca", "ssl_cert"]:
                ssl_setting = getattr(self, key)
                if not ssl_setting:
                    continue
                if not os.path.isfile(ssl_setting):
                    logger.warning(
                        f"Database SSL setting `{key}` is not a file. "
                    )
                sqlalchemy_ssl_args[key.lstrip("ssl_")] = ssl_setting
            if len(sqlalchemy_ssl_args) > 0:
                sqlalchemy_ssl_args["check_hostname"] = (
                    self.ssl_verify_server_cert
                )
                sqlalchemy_connect_args["ssl"] = sqlalchemy_ssl_args
        else:
            raise NotImplementedError(
                f"SQL driver `{sql_url.drivername}` is not supported."
            )

        return sql_url, sqlalchemy_connect_args, engine_args

    model_config = ConfigDict(
        # Don't validate attributes when assigning them. This is necessary
        # because the certificate attributes can be expanded to the contents
        # of the certificate files.
        validate_assignment=False,
        # Forbid extra attributes set in the class.
        extra="forbid",
    )


class SqlZenStore(BaseZenStore):
    """Store Implementation that uses SQL database backend.

    Attributes:
        config: The configuration of the SQL ZenML store.
        skip_migrations: Whether to skip migrations when initializing the store.
        TYPE: The type of the store.
        CONFIG_TYPE: The type of the store configuration.
        _engine: The SQLAlchemy engine.
    """

    config: SqlZenStoreConfiguration
    skip_migrations: bool = False
    TYPE: ClassVar[StoreType] = StoreType.SQL
    CONFIG_TYPE: ClassVar[Type[StoreConfiguration]] = SqlZenStoreConfiguration

    _engine: Optional[Engine] = None
    _migration_utils: Optional[MigrationUtils] = None
    _alembic: Optional[Alembic] = None
    _secrets_store: Optional[BaseSecretsStore] = None
    _backup_secrets_store: Optional[BaseSecretsStore] = None

    @property
    def secrets_store(self) -> "BaseSecretsStore":
        """The secrets store associated with this store.

        Returns:
            The secrets store associated with this store.

        Raises:
            SecretsStoreNotConfiguredError: If no secrets store is configured.
        """
        if self._secrets_store is None:
            raise SecretsStoreNotConfiguredError(
                "No secrets store is configured. Please configure a secrets "
                "store to create and manage ZenML secrets."
            )

        return self._secrets_store

    @property
    def backup_secrets_store(self) -> Optional["BaseSecretsStore"]:
        """The backup secrets store associated with this store.

        Returns:
            The backup secrets store associated with this store.
        """
        return self._backup_secrets_store

    @property
    def engine(self) -> Engine:
        """The SQLAlchemy engine.

        Returns:
            The SQLAlchemy engine.

        Raises:
            ValueError: If the store is not initialized.
        """
        if not self._engine:
            raise ValueError("Store not initialized")
        return self._engine

    @property
    def migration_utils(self) -> MigrationUtils:
        """The migration utils.

        Returns:
            The migration utils.

        Raises:
            ValueError: If the store is not initialized.
        """
        if not self._migration_utils:
            raise ValueError("Store not initialized")
        return self._migration_utils

    @property
    def alembic(self) -> Alembic:
        """The Alembic wrapper.

        Returns:
            The Alembic wrapper.

        Raises:
            ValueError: If the store is not initialized.
        """
        if not self._alembic:
            raise ValueError("Store not initialized")
        return self._alembic

    @classmethod
    def filter_and_paginate(
        cls,
        session: Session,
        query: Union[Select[Any], SelectOfScalar[Any]],
        table: Type[AnySchema],
        filter_model: BaseFilter,
        custom_schema_to_model_conversion: Optional[
            Callable[..., AnyResponse]
        ] = None,
        custom_fetch: Optional[
            Callable[
                [
                    Session,
                    Union[Select[Any], SelectOfScalar[Any]],
                    BaseFilter,
                ],
                List[Any],
            ]
        ] = None,
        hydrate: bool = False,
    ) -> Page[AnyResponse]:
        """Given a query, return a Page instance with a list of filtered Models.

        Args:
            session: The SQLModel Session
            query: The query to execute
            table: The table to select from
            filter_model: The filter to use, including pagination and sorting
            custom_schema_to_model_conversion: Callable to convert the schema
                into a model. This is used if the Model contains additional
                data that is not explicitly stored as a field or relationship
                on the model.
            custom_fetch: Custom callable to use to fetch items from the
                database for a given query. This is used if the items fetched
                from the database need to be processed differently (e.g. to
                perform additional filtering). The callable should take a
                `Session`, a `Select` query and a `BaseFilterModel` filter as
                arguments and return a `List` of items.
            hydrate: Flag deciding whether to hydrate the output model(s)
                by including metadata fields in the response.

        Returns:
            The Domain Model representation of the DB resource

        Raises:
            ValueError: if the filtered page number is out of bounds.
            RuntimeError: if the schema does not have a `to_model` method.
        """
        query = filter_model.apply_filter(query=query, table=table)

        # Get the total amount of items in the database for a given query
        custom_fetch_result: Optional[List[Any]] = None
        if custom_fetch:
            custom_fetch_result = custom_fetch(session, query, filter_model)
            total = len(custom_fetch_result)
        else:
            total = (
                session.query(func.count())
                .select_from(query.options(noload("*")).subquery())
                .scalar()
            )

        # Sorting
        column, operand = filter_model.sorting_params
        if operand == SorterOps.DESCENDING:
            sort_clause = desc(getattr(table, column))
        else:
            sort_clause = asc(getattr(table, column))

        # We always add the `id` column as a tiebreaker to ensure a stable,
        # repeatable order of items, otherwise subsequent pages might contain
        # the same items.
        query = query.order_by(sort_clause, asc(table.id))

        # Get the total amount of pages in the database for a given query
        if total == 0:
            total_pages = 1
        else:
            total_pages = math.ceil(total / filter_model.size)

        if filter_model.page > total_pages:
            raise ValueError(
                f"Invalid page {filter_model.page}. The requested page size is "
                f"{filter_model.size} and there are a total of {total} items "
                f"for this query. The maximum page value therefore is "
                f"{total_pages}."
            )

        # Get a page of the actual data
        item_schemas: List[AnySchema]
        if custom_fetch:
            assert custom_fetch_result is not None
            item_schemas = custom_fetch_result
            # select the items in the current page
            item_schemas = item_schemas[
                filter_model.offset : filter_model.offset + filter_model.size
            ]
        else:
            item_schemas = (
                session.exec(
                    query.limit(filter_model.size).offset(filter_model.offset)
                )
                .unique()
                .all()
            )

        # Convert this page of items from schemas to models.
        items: List[AnyResponse] = []
        for schema in item_schemas:
            # If a custom conversion function is provided, use it.
            if custom_schema_to_model_conversion:
                items.append(custom_schema_to_model_conversion(schema))
                continue
            # Otherwise, try to use the `to_model` method of the schema.
            to_model = getattr(schema, "to_model", None)
            if callable(to_model):
                items.append(to_model(include_metadata=hydrate))
                continue
            # If neither of the above work, raise an error.
            raise RuntimeError(
                f"Cannot convert schema `{schema.__class__.__name__}` to model "
                "since it does not have a `to_model` method."
            )

        return Page[Any](
            total=total,
            total_pages=total_pages,
            items=items,
            index=filter_model.page,
            max_size=filter_model.size,
        )

    # ====================================
    # ZenML Store interface implementation
    # ====================================

    # --------------------------------
    # Initialization and configuration
    # --------------------------------

    def _initialize(self) -> None:
        """Initialize the SQL store."""
        logger.debug("Initializing SqlZenStore at %s", self.config.url)

        url, connect_args, engine_args = self.config.get_sqlalchemy_config()
        self._engine = create_engine(
            url=url, connect_args=connect_args, **engine_args
        )
        self._migration_utils = MigrationUtils(
            url=url,
            connect_args=connect_args,
            engine_args=engine_args,
        )

        # SQLite: As long as the parent directory exists, SQLAlchemy will
        # automatically create the database.
        if (
            self.config.driver == SQLDatabaseDriver.SQLITE
            and self.config.database
            and not fileio.exists(self.config.database)
        ):
            fileio.makedirs(os.path.dirname(self.config.database))

        # MySQL: We might need to create the database manually.
        # To do so, we create a new engine that connects to the `mysql` database
        # and then create the desired database.
        # See https://stackoverflow.com/a/8977109
        if (
            self.config.driver == SQLDatabaseDriver.MYSQL
            and self.config.database
        ):
            if not self.migration_utils.database_exists():
                self.migration_utils.create_database()

        self._alembic = Alembic(self.engine)

        if (
            not self.skip_migrations
            and ENV_ZENML_DISABLE_DATABASE_MIGRATION not in os.environ
        ):
            self.migrate_database()

        secrets_store_config = self.config.secrets_store

        # Initialize the secrets store
        if (
            secrets_store_config
            and secrets_store_config.type != SecretsStoreType.NONE
        ):
            secrets_store_class = BaseSecretsStore.get_store_class(
                secrets_store_config
            )
            self._secrets_store = secrets_store_class(
                zen_store=self,
                config=secrets_store_config,
            )
            # Update the config with the actual secrets store config
            # to reflect the default values in the saved configuration
            self.config.secrets_store = self._secrets_store.config

        backup_secrets_store_config = self.config.backup_secrets_store

        # Initialize the backup secrets store, if configured
        if (
            backup_secrets_store_config
            and backup_secrets_store_config.type != SecretsStoreType.NONE
        ):
            secrets_store_class = BaseSecretsStore.get_store_class(
                backup_secrets_store_config
            )
            self._backup_secrets_store = secrets_store_class(
                zen_store=self,
                config=backup_secrets_store_config,
            )
            # Update the config with the actual secrets store config
            # to reflect the default values in the saved configuration
            self.config.backup_secrets_store = (
                self._backup_secrets_store.config
            )

    def _initialize_database(self) -> None:
        """Initialize the database on first use."""
        self._get_or_create_default_workspace()

        config = ServerConfiguration.get_server_config()
        # If the auth scheme is external, don't create the default user
        if config.auth_scheme != AuthScheme.EXTERNAL:
            self._get_or_create_default_user()

    def _get_db_backup_file_path(self) -> str:
        """Get the path to the database backup file.

        Returns:
            The path to the configured database backup file.
        """
        if self.config.driver == SQLDatabaseDriver.SQLITE:
            return os.path.join(
                self.config.backup_directory,
                # Add the -backup suffix to the database filename
                ZENML_SQLITE_DB_FILENAME[:-3] + "-backup.db",
            )

        # For a MySQL database, we need to dump the database to a JSON
        # file
        return os.path.join(
            self.config.backup_directory,
            f"{self.engine.url.database}-backup.json",
        )

    def backup_database(
        self,
        strategy: Optional[DatabaseBackupStrategy] = None,
        location: Optional[str] = None,
        overwrite: bool = False,
    ) -> Tuple[str, Any]:
        """Backup the database.

        Args:
            strategy: Custom backup strategy to use. If not set, the backup
                strategy from the store configuration will be used.
            location: Custom target location to backup the database to. If not
                set, the configured backup location will be used. Depending on
                the backup strategy, this can be a file path or a database name.
            overwrite: Whether to overwrite an existing backup if it exists.
                If set to False, the existing backup will be reused.

        Returns:
            The location where the database was backed up to and an accompanying
            user-friendly message that describes the backup location, or None
            if no backup was created (i.e. because the backup already exists).

        Raises:
            ValueError: If the backup database name is not set when the backup
                database is requested or if the backup strategy is invalid.
        """
        strategy = strategy or self.config.backup_strategy

        if (
            strategy == DatabaseBackupStrategy.DUMP_FILE
            or self.config.driver == SQLDatabaseDriver.SQLITE
        ):
            dump_file = location or self._get_db_backup_file_path()

            if not overwrite and os.path.isfile(dump_file):
                logger.warning(
                    f"A previous backup file already exists at '{dump_file}'. "
                    "Reusing the existing backup."
                )
            else:
                self.migration_utils.backup_database_to_file(
                    dump_file=dump_file
                )
            return f"the '{dump_file}' backup file", dump_file
        elif strategy == DatabaseBackupStrategy.DATABASE:
            backup_db_name = location or self.config.backup_database
            if not backup_db_name:
                raise ValueError(
                    "The backup database name must be set in the store "
                    "configuration to use the backup database strategy."
                )

            if not overwrite and self.migration_utils.database_exists(
                backup_db_name
            ):
                logger.warning(
                    "A previous backup database already exists at "
                    f"'{backup_db_name}'. Reusing the existing backup."
                )
            else:
                self.migration_utils.backup_database_to_db(
                    backup_db_name=backup_db_name
                )
            return f"the '{backup_db_name}' backup database", backup_db_name
        elif strategy == DatabaseBackupStrategy.IN_MEMORY:
            return (
                "memory",
                self.migration_utils.backup_database_to_memory(),
            )

        else:
            raise ValueError(f"Invalid backup strategy: {strategy}.")

    def restore_database(
        self,
        strategy: Optional[DatabaseBackupStrategy] = None,
        location: Optional[Any] = None,
        cleanup: bool = False,
    ) -> None:
        """Restore the database.

        Args:
            strategy: Custom backup strategy to use. If not set, the backup
                strategy from the store configuration will be used.
            location: Custom target location to restore the database from. If
                not set, the configured backup location will be used. Depending
                on the backup strategy, this can be a file path, a database
                name or an in-memory database representation.
            cleanup: Whether to cleanup the backup after restoring the database.

        Raises:
            ValueError: If the backup database name is not set when the backup
                database is requested or if the backup strategy is invalid.
        """
        strategy = strategy or self.config.backup_strategy

        if (
            strategy == DatabaseBackupStrategy.DUMP_FILE
            or self.config.driver == SQLDatabaseDriver.SQLITE
        ):
            dump_file = location or self._get_db_backup_file_path()
            self.migration_utils.restore_database_from_file(
                dump_file=dump_file
            )
        elif strategy == DatabaseBackupStrategy.DATABASE:
            backup_db_name = location or self.config.backup_database
            if not backup_db_name:
                raise ValueError(
                    "The backup database name must be set in the store "
                    "configuration to use the backup database strategy."
                )

            self.migration_utils.restore_database_from_db(
                backup_db_name=backup_db_name
            )
        elif strategy == DatabaseBackupStrategy.IN_MEMORY:
            if location is None or not isinstance(location, list):
                raise ValueError(
                    "The in-memory database representation must be provided "
                    "to restore the database from an in-memory backup."
                )
            self.migration_utils.restore_database_from_memory(db_dump=location)

        else:
            raise ValueError(f"Invalid backup strategy: {strategy}.")

        if cleanup:
            self.cleanup_database_backup()

    def cleanup_database_backup(
        self,
        strategy: Optional[DatabaseBackupStrategy] = None,
        location: Optional[Any] = None,
    ) -> None:
        """Delete the database backup.

        Args:
            strategy: Custom backup strategy to use. If not set, the backup
                strategy from the store configuration will be used.
            location: Custom target location to delete the database backup
                from. If not set, the configured backup location will be used.
                Depending on the backup strategy, this can be a file path or a
                database name.

        Raises:
            ValueError: If the backup database name is not set when the backup
                database is requested.
        """
        strategy = strategy or self.config.backup_strategy

        if (
            strategy == DatabaseBackupStrategy.DUMP_FILE
            or self.config.driver == SQLDatabaseDriver.SQLITE
        ):
            dump_file = location or self._get_db_backup_file_path()
            if dump_file is not None and os.path.isfile(dump_file):
                try:
                    os.remove(dump_file)
                except OSError:
                    logger.warning(
                        f"Failed to cleanup database dump file "
                        f"{dump_file}."
                    )
                else:
                    logger.info(
                        f"Successfully cleaned up database dump file "
                        f"{dump_file}."
                    )
        elif strategy == DatabaseBackupStrategy.DATABASE:
            backup_db_name = location or self.config.backup_database

            if not backup_db_name:
                raise ValueError(
                    "The backup database name must be set in the store "
                    "configuration to use the backup database strategy."
                )
            if self.migration_utils.database_exists(backup_db_name):
                # Drop the backup database
                self.migration_utils.drop_database(
                    database=backup_db_name,
                )
                logger.info(
                    f"Successfully cleaned up backup database "
                    f"{backup_db_name}."
                )

    def migrate_database(self) -> None:
        """Migrate the database to the head as defined by the python package.

        Raises:
            RuntimeError: If the database exists and is not empty but has never
                been migrated with alembic before.
        """
        alembic_logger = logging.getLogger("alembic")

        # remove all existing handlers
        while len(alembic_logger.handlers):
            alembic_logger.removeHandler(alembic_logger.handlers[0])

        logging_level = get_logging_level()

        # suppress alembic info logging if the zenml logging level is not debug
        if logging_level == LoggingLevels.DEBUG:
            alembic_logger.setLevel(logging.DEBUG)
        else:
            alembic_logger.setLevel(logging.WARNING)

        alembic_logger.addHandler(get_console_handler())

        # We need to account for 3 distinct cases here:
        # 1. the database is completely empty (not initialized)
        # 2. the database is not empty and has been migrated with alembic before
        # 3. the database is not empty, but has never been migrated with alembic
        #   before (i.e. was created with SQLModel back when alembic wasn't
        #   used). We don't support this direct upgrade case anymore.
        current_revisions = self.alembic.current_revisions()
        head_revisions = self.alembic.head_revisions()
        if len(current_revisions) >= 1:
            # Case 2: the database has been migrated with alembic before. Just
            # upgrade to the latest revision.
            if len(current_revisions) > 1:
                logger.warning(
                    "The ZenML database has more than one migration head "
                    "revision. This is not expected and might indicate a "
                    "database migration problem. Please raise an issue on "
                    "GitHub if you encounter this."
                )

            logger.debug("Current revisions: %s", current_revisions)
            logger.debug("Head revisions: %s", head_revisions)

            # If the current revision and head revision don't match, a database
            # migration that changes the database structure or contents may
            # actually be performed, in which case we enable the backup
            # functionality. We only enable the backup functionality if the
            # database will actually be changed, to avoid the overhead for
            # unnecessary backups.
            backup_enabled = (
                self.config.backup_strategy != DatabaseBackupStrategy.DISABLED
                and set(current_revisions) != set(head_revisions)
            )
            backup_location: Optional[Any] = None
            backup_location_msg: Optional[str] = None

            if backup_enabled:
                try:
                    logger.info("Backing up the database before migration.")
                    (
                        backup_location_msg,
                        backup_location,
                    ) = self.backup_database(overwrite=True)
                except Exception as e:
                    raise RuntimeError(
                        f"Failed to backup the database: {str(e)}. "
                        "Please check the logs for more details."
                        "If you would like to disable the database backup "
                        "functionality, set the `backup_strategy` attribute "
                        "of the store configuration to `disabled`."
                    ) from e
                else:
                    if backup_location is not None:
                        logger.info(
                            "Database successfully backed up to "
                            f"{backup_location_msg}. If something goes wrong "
                            "with the upgrade, ZenML will attempt to restore "
                            "the database from this backup automatically."
                        )

            try:
                self.alembic.upgrade()
            except Exception as e:
                if backup_enabled and backup_location:
                    logger.exception(
                        "Failed to migrate the database. Attempting to restore "
                        f"the database from {backup_location_msg}."
                    )
                    try:
                        self.restore_database(location=backup_location)
                    except Exception:
                        logger.exception(
                            "Failed to restore the database from "
                            f"{backup_location_msg}. Please "
                            "check the logs for more details. You might need "
                            "to restore the database manually."
                        )
                    else:
                        raise RuntimeError(
                            "The database migration failed, but the database "
                            "was successfully restored from the backup. "
                            "You can safely retry the upgrade or revert to "
                            "the previous version of ZenML. Please check the "
                            "logs for more details."
                        ) from e
                raise RuntimeError(
                    f"The database migration failed: {str(e)}"
                ) from e

            else:
                # We always remove the backup after a successful upgrade,
                # not just to avoid cluttering the disk, but also to avoid
                # reusing an outdated database from the backup in case of
                # future upgrade failures.
                try:
                    self.cleanup_database_backup()
                except Exception:
                    logger.exception("Failed to cleanup the database backup.")

        elif self.alembic.db_is_empty():
            # Case 1: the database is empty. We can just create the
            # tables from scratch with from SQLModel. After tables are
            # created we put an alembic revision to latest and populate
            # identity table with needed info.
            logger.info("Creating database tables")
            with self.engine.begin() as conn:
                SQLModel.metadata.create_all(conn)
            with Session(self.engine) as session:
                session.add(
                    IdentitySchema(
                        id=str(GlobalConfiguration().user_id).replace("-", "")
                    )
                )
                session.commit()
            self.alembic.stamp("head")
        else:
            # Case 3: the database is not empty, but has never been
            # migrated with alembic before. We don't support this direct
            # upgrade case anymore. The user needs to run a two-step
            # upgrade.
            raise RuntimeError(
                "The ZenML database has never been migrated with alembic "
                "before. This can happen if you are performing a direct "
                "upgrade from a really old version of ZenML. This direct "
                "upgrade path is not supported anymore. Please upgrade "
                "your ZenML installation first to 0.54.0 or an earlier "
                "version and then to the latest version."
            )

        # If an alembic migration took place, all non-custom flavors are purged
        #  and the FlavorRegistry recreates all in-built and integration
        #  flavors in the db.
        revisions_afterwards = self.alembic.current_revisions()

        if current_revisions != revisions_afterwards:
            self._sync_flavors()

    def _sync_flavors(self) -> None:
        """Purge all in-built and integration flavors from the DB and sync."""
        FlavorRegistry().register_flavors(store=self)

    def get_store_info(self) -> ServerModel:
        """Get information about the store.

        Returns:
            Information about the store.
        """
        model = super().get_store_info()
        sql_url = make_url(self.config.url)
        model.database_type = ServerDatabaseType(sql_url.drivername)
        # Fetch the deployment ID from the database and use it to replace
        # the one fetched from the global configuration
        model.id = self.get_deployment_id()
        return model

    def get_deployment_id(self) -> UUID:
        """Get the ID of the deployment.

        Returns:
            The ID of the deployment.

        Raises:
            KeyError: If the deployment ID could not be loaded from the
                database.
        """
        # Fetch the deployment ID from the database
        with Session(self.engine) as session:
            identity = session.exec(select(IdentitySchema)).first()

            if identity is None:
                raise KeyError(
                    "The deployment ID could not be loaded from the database."
                )
            return identity.id

    # ------------------------- API Keys -------------------------

    def _get_api_key(
        self,
        service_account_id: UUID,
        api_key_name_or_id: Union[str, UUID],
        session: Session,
    ) -> APIKeySchema:
        """Helper method to fetch an API key by name or ID.

        Args:
            service_account_id: The ID of the service account for which to
                fetch the API key.
            api_key_name_or_id: The name or ID of the API key to get.
            session: The database session to use for the query.

        Returns:
            The requested API key.

        Raises:
            KeyError: if the name or ID does not identify an API key that is
                configured for the given service account.
        """
        # Fetch the service account, to make sure it exists
        service_account = self._get_account_schema(
            service_account_id, session=session, service_account=True
        )

        if uuid_utils.is_valid_uuid(api_key_name_or_id):
            filter_params = APIKeySchema.id == api_key_name_or_id
        else:
            filter_params = APIKeySchema.name == api_key_name_or_id

        api_key = session.exec(
            select(APIKeySchema)
            .where(filter_params)
            .where(APIKeySchema.service_account_id == service_account.id)
        ).first()

        if api_key is None:
            raise KeyError(
                f"An API key with ID or name '{api_key_name_or_id}' is not "
                f"configured for service account with ID "
                f"'{service_account_id}'."
            )
        return api_key

    def create_api_key(
        self, service_account_id: UUID, api_key: APIKeyRequest
    ) -> APIKeyResponse:
        """Create a new API key for a service account.

        Args:
            service_account_id: The ID of the service account for which to
                create the API key.
            api_key: The API key to create.

        Returns:
            The created API key.

        Raises:
            EntityExistsError: If an API key with the same name is already
                configured for the same service account.
        """
        with Session(self.engine) as session:
            # Fetch the service account
            service_account = self._get_account_schema(
                service_account_id, session=session, service_account=True
            )

            # Check if a key with the same name already exists for the same
            # service account
            try:
                self._get_api_key(
                    service_account_id=service_account.id,
                    api_key_name_or_id=api_key.name,
                    session=session,
                )
                raise EntityExistsError(
                    f"Unable to register API key with name '{api_key.name}': "
                    "Found an existing API key with the same name configured "
                    f"for the same '{service_account.name}' service account."
                )
            except KeyError:
                pass

            new_api_key, key_value = APIKeySchema.from_request(
                service_account_id=service_account.id,
                request=api_key,
            )
            session.add(new_api_key)
            session.commit()

            api_key_model = new_api_key.to_model(include_metadata=True)
            api_key_model.set_key(key_value)
            return api_key_model

    def get_api_key(
        self,
        service_account_id: UUID,
        api_key_name_or_id: Union[str, UUID],
        hydrate: bool = True,
    ) -> APIKeyResponse:
        """Get an API key for a service account.

        Args:
            service_account_id: The ID of the service account for which to fetch
                the API key.
            api_key_name_or_id: The name or ID of the API key to get.
            hydrate: Flag deciding whether to hydrate the output model(s)
                by including metadata fields in the response.

        Returns:
            The API key with the given ID.
        """
        with Session(self.engine) as session:
            api_key = self._get_api_key(
                service_account_id=service_account_id,
                api_key_name_or_id=api_key_name_or_id,
                session=session,
            )
            return api_key.to_model(include_metadata=hydrate)

    def get_internal_api_key(
        self, api_key_id: UUID, hydrate: bool = True
    ) -> APIKeyInternalResponse:
        """Get internal details for an API key by its unique ID.

        Args:
            api_key_id: The ID of the API key to get.
            hydrate: Flag deciding whether to hydrate the output model(s)
                by including metadata fields in the response.

        Returns:
            The internal details for the API key with the given ID.

        Raises:
            KeyError: if the API key doesn't exist.
        """
        with Session(self.engine) as session:
            api_key = session.exec(
                select(APIKeySchema).where(APIKeySchema.id == api_key_id)
            ).first()
            if api_key is None:
                raise KeyError(f"API key with ID {api_key_id} not found.")
            return api_key.to_internal_model(hydrate=hydrate)

    def list_api_keys(
        self,
        service_account_id: UUID,
        filter_model: APIKeyFilter,
        hydrate: bool = False,
    ) -> Page[APIKeyResponse]:
        """List all API keys for a service account matching the given filter criteria.

        Args:
            service_account_id: The ID of the service account for which to list
                the API keys.
            filter_model: All filter parameters including pagination
                params.
            hydrate: Flag deciding whether to hydrate the output model(s)
                by including metadata fields in the response.

        Returns:
            A list of all API keys matching the filter criteria.
        """
        with Session(self.engine) as session:
            # Fetch the service account
            service_account = self._get_account_schema(
                service_account_id, session=session, service_account=True
            )

            filter_model.set_service_account(service_account.id)
            query = select(APIKeySchema)
            return self.filter_and_paginate(
                session=session,
                query=query,
                table=APIKeySchema,
                filter_model=filter_model,
                hydrate=hydrate,
            )

    def update_api_key(
        self,
        service_account_id: UUID,
        api_key_name_or_id: Union[str, UUID],
        api_key_update: APIKeyUpdate,
    ) -> APIKeyResponse:
        """Update an API key for a service account.

        Args:
            service_account_id: The ID of the service account for which to update
                the API key.
            api_key_name_or_id: The name or ID of the API key to update.
            api_key_update: The update request on the API key.

        Returns:
            The updated API key.

        Raises:
            EntityExistsError: if the API key update would result in a name
                conflict with an existing API key for the same service account.
        """
        with Session(self.engine) as session:
            api_key = self._get_api_key(
                service_account_id=service_account_id,
                api_key_name_or_id=api_key_name_or_id,
                session=session,
            )

            if api_key_update.name and api_key.name != api_key_update.name:
                # Check if a key with the new name already exists for the same
                # service account
                try:
                    self._get_api_key(
                        service_account_id=service_account_id,
                        api_key_name_or_id=api_key_update.name,
                        session=session,
                    )

                    raise EntityExistsError(
                        f"Unable to update API key with name "
                        f"'{api_key_update.name}': Found an existing API key "
                        "with the same name configured for the same "
                        f"'{api_key.service_account.name}' service account."
                    )
                except KeyError:
                    pass

            api_key.update(update=api_key_update)
            session.add(api_key)
            session.commit()

            # Refresh the Model that was just created
            session.refresh(api_key)
            return api_key.to_model(include_metadata=True)

    def update_internal_api_key(
        self, api_key_id: UUID, api_key_update: APIKeyInternalUpdate
    ) -> APIKeyResponse:
        """Update an API key with internal details.

        Args:
            api_key_id: The ID of the API key.
            api_key_update: The update request on the API key.

        Returns:
            The updated API key.

        Raises:
            KeyError: if the API key doesn't exist.
        """
        with Session(self.engine) as session:
            api_key = session.exec(
                select(APIKeySchema).where(APIKeySchema.id == api_key_id)
            ).first()

            if not api_key:
                raise KeyError(f"API key with ID {api_key_id} not found.")

            api_key.internal_update(update=api_key_update)
            session.add(api_key)
            session.commit()

            # Refresh the Model that was just created
            session.refresh(api_key)
            return api_key.to_model(include_metadata=True)

    def rotate_api_key(
        self,
        service_account_id: UUID,
        api_key_name_or_id: Union[str, UUID],
        rotate_request: APIKeyRotateRequest,
    ) -> APIKeyResponse:
        """Rotate an API key for a service account.

        Args:
            service_account_id: The ID of the service account for which to
                rotate the API key.
            api_key_name_or_id: The name or ID of the API key to rotate.
            rotate_request: The rotate request on the API key.

        Returns:
            The updated API key.
        """
        with Session(self.engine) as session:
            api_key = self._get_api_key(
                service_account_id=service_account_id,
                api_key_name_or_id=api_key_name_or_id,
                session=session,
            )

            _, new_key = api_key.rotate(rotate_request)
            session.add(api_key)
            session.commit()

            # Refresh the Model that was just created
            session.refresh(api_key)
            api_key_model = api_key.to_model()
            api_key_model.set_key(new_key)

            return api_key_model

    def delete_api_key(
        self,
        service_account_id: UUID,
        api_key_name_or_id: Union[str, UUID],
    ) -> None:
        """Delete an API key for a service account.

        Args:
            service_account_id: The ID of the service account for which to
                delete the API key.
            api_key_name_or_id: The name or ID of the API key to delete.
        """
        with Session(self.engine) as session:
            api_key = self._get_api_key(
                service_account_id=service_account_id,
                api_key_name_or_id=api_key_name_or_id,
                session=session,
            )

            session.delete(api_key)
            session.commit()

    # -------------------- Services --------------------

    @staticmethod
    def _fail_if_service_with_config_exists(
        service_request: ServiceRequest, session: Session
    ) -> None:
        """Raise an exception if a service with same name/config exists.

        Args:
            service_request: The service to check for.
            session: The database session to use for the query.

        Raises:
            EntityExistsError: If a service with the given name and
                type already exists.
        """
        # Check if service with the same domain key (name, config, workspace)
        # already exists

        existing_domain_service = session.exec(
            select(ServiceSchema).where(
                ServiceSchema.config
                == base64.b64encode(
                    json.dumps(
                        service_request.config,
                        sort_keys=False,
                        default=pydantic_encoder,
                    ).encode("utf-8")
                )
            )
        ).first()

        if existing_domain_service:
            raise EntityExistsError(
                f"Unable to create service '{service_request.name}' with the given configuration: "
                "A service with the same configuration already exists."
            )

    def create_service(self, service: ServiceRequest) -> ServiceResponse:
        """Create a new service.

        Args:
            service: The service to create.

        Returns:
            The newly created service.
        """
        with Session(self.engine) as session:
            # Check if a service with the given name already exists
            self._fail_if_service_with_config_exists(
                service_request=service,
                session=session,
            )

            # Create the service.
            service_schema = ServiceSchema.from_request(service)
            logger.debug("Creating service: %s", service_schema)
            session.add(service_schema)
            session.commit()

            return service_schema.to_model(
                include_metadata=True, include_resources=True
            )

    def get_service(
        self, service_id: UUID, hydrate: bool = True
    ) -> ServiceResponse:
        """Get a service.

        Args:
            service_id: The ID of the service to get.
            hydrate: Flag deciding whether to hydrate the output model(s)
                by including metadata fields in the response.

        Returns:
            The service.

        Raises:
            KeyError: if the service doesn't exist.
        """
        with Session(self.engine) as session:
            service = session.exec(
                select(ServiceSchema).where(ServiceSchema.id == service_id)
            ).first()
            if service is None:
                raise KeyError(
                    f"Unable to get service with ID {service_id}: No "
                    "service with this ID found."
                )
            return service.to_model(
                include_metadata=hydrate, include_resources=hydrate
            )

    def list_services(
        self, filter_model: ServiceFilter, hydrate: bool = False
    ) -> Page[ServiceResponse]:
        """List all services matching the given filter criteria.

        Args:
            filter_model: All filter parameters including pagination
                params.
            hydrate: Flag deciding whether to hydrate the output model(s)
                by including metadata fields in the response.

        Returns:
            A list of all services matching the filter criteria.
        """
        with Session(self.engine) as session:
            query = select(ServiceSchema)
            return self.filter_and_paginate(
                session=session,
                query=query,
                table=ServiceSchema,
                filter_model=filter_model,
                hydrate=hydrate,
            )

    def update_service(
        self, service_id: UUID, update: ServiceUpdate
    ) -> ServiceResponse:
        """Update a service.

        Args:
            service_id: The ID of the service to update.
            update: The update to be applied to the service.

        Returns:
            The updated service.

        Raises:
            KeyError: if the service doesn't exist.
        """
        with Session(self.engine) as session:
            existing_service = session.exec(
                select(ServiceSchema).where(ServiceSchema.id == service_id)
            ).first()
            if not existing_service:
                raise KeyError(f"Service with ID {service_id} not found.")

            # Update the schema itself.
            existing_service.update(update=update)
            logger.debug("Updated service: %s", existing_service)
            session.add(existing_service)
            session.commit()
            session.refresh(existing_service)
            return existing_service.to_model(
                include_metadata=True, include_resources=True
            )

    def delete_service(self, service_id: UUID) -> None:
        """Delete a service.

        Args:
            service_id: The ID of the service to delete.

        Raises:
            KeyError: if the service doesn't exist.
        """
        with Session(self.engine) as session:
            existing_service = session.exec(
                select(ServiceSchema).where(ServiceSchema.id == service_id)
            ).first()
            if not existing_service:
                raise KeyError(f"Service with ID {service_id} not found.")

            # Delete the service
            session.delete(existing_service)
            session.commit()

    # -------------------- Artifacts --------------------

    def create_artifact(self, artifact: ArtifactRequest) -> ArtifactResponse:
        """Creates a new artifact.

        Args:
            artifact: The artifact to create.

        Returns:
            The newly created artifact.

        Raises:
            EntityExistsError: If an artifact with the same name already exists.
        """
        with Session(self.engine) as session:
            # Check if an artifact with the given name already exists
            existing_artifact = session.exec(
                select(ArtifactSchema).where(
                    ArtifactSchema.name == artifact.name
                )
            ).first()
            if existing_artifact is not None:
                raise EntityExistsError(
                    f"Unable to create artifact with name '{artifact.name}': "
                    "An artifact with the same name already exists."
                )

            # Create the artifact.
            artifact_schema = ArtifactSchema.from_request(artifact)

            # Save tags of the artifact.
            if artifact.tags:
                self._attach_tags_to_resource(
                    tag_names=artifact.tags,
                    resource_id=artifact_schema.id,
                    resource_type=TaggableResourceTypes.ARTIFACT,
                )

            session.add(artifact_schema)
            session.commit()
            return artifact_schema.to_model(include_metadata=True)

    def get_artifact(
        self, artifact_id: UUID, hydrate: bool = True
    ) -> ArtifactResponse:
        """Gets an artifact.

        Args:
            artifact_id: The ID of the artifact to get.
            hydrate: Flag deciding whether to hydrate the output model(s)
                by including metadata fields in the response.

        Returns:
            The artifact.

        Raises:
            KeyError: if the artifact doesn't exist.
        """
        with Session(self.engine) as session:
            artifact = session.exec(
                select(ArtifactSchema).where(ArtifactSchema.id == artifact_id)
            ).first()
            if artifact is None:
                raise KeyError(
                    f"Unable to get artifact with ID {artifact_id}: No "
                    "artifact with this ID found."
                )
            return artifact.to_model(include_metadata=hydrate)

    def list_artifacts(
        self, filter_model: ArtifactFilter, hydrate: bool = False
    ) -> Page[ArtifactResponse]:
        """List all artifacts matching the given filter criteria.

        Args:
            filter_model: All filter parameters including pagination
                params.
            hydrate: Flag deciding whether to hydrate the output model(s)
                by including metadata fields in the response.

        Returns:
            A list of all artifacts matching the filter criteria.
        """
        with Session(self.engine) as session:
            query = select(ArtifactSchema)
            return self.filter_and_paginate(
                session=session,
                query=query,
                table=ArtifactSchema,
                filter_model=filter_model,
                hydrate=hydrate,
            )

    def update_artifact(
        self, artifact_id: UUID, artifact_update: ArtifactUpdate
    ) -> ArtifactResponse:
        """Updates an artifact.

        Args:
            artifact_id: The ID of the artifact to update.
            artifact_update: The update to be applied to the artifact.

        Returns:
            The updated artifact.

        Raises:
            KeyError: if the artifact doesn't exist.
        """
        with Session(self.engine) as session:
            existing_artifact = session.exec(
                select(ArtifactSchema).where(ArtifactSchema.id == artifact_id)
            ).first()
            if not existing_artifact:
                raise KeyError(f"Artifact with ID {artifact_id} not found.")

            # Handle tag updates.
            if artifact_update.add_tags:
                self._attach_tags_to_resource(
                    tag_names=artifact_update.add_tags,
                    resource_id=existing_artifact.id,
                    resource_type=TaggableResourceTypes.ARTIFACT,
                )
            if artifact_update.remove_tags:
                self._detach_tags_from_resource(
                    tag_names=artifact_update.remove_tags,
                    resource_id=existing_artifact.id,
                    resource_type=TaggableResourceTypes.ARTIFACT,
                )

            # Update the schema itself.
            existing_artifact.update(artifact_update=artifact_update)
            session.add(existing_artifact)
            session.commit()
            session.refresh(existing_artifact)
            return existing_artifact.to_model(include_metadata=True)

    def delete_artifact(self, artifact_id: UUID) -> None:
        """Deletes an artifact.

        Args:
            artifact_id: The ID of the artifact to delete.

        Raises:
            KeyError: if the artifact doesn't exist.
        """
        with Session(self.engine) as session:
            existing_artifact = session.exec(
                select(ArtifactSchema).where(ArtifactSchema.id == artifact_id)
            ).first()
            if not existing_artifact:
                raise KeyError(f"Artifact with ID {artifact_id} not found.")
            session.delete(existing_artifact)
            session.commit()

    # -------------------- Artifact Versions --------------------

    def create_artifact_version(
        self, artifact_version: ArtifactVersionRequest
    ) -> ArtifactVersionResponse:
        """Creates an artifact version.

        Args:
            artifact_version: The artifact version to create.

        Returns:
            The created artifact version.

        Raises:
            EntityExistsError: if an artifact with the same name and version
                already exists.
        """
        with Session(self.engine) as session:
            # Check if an artifact with the given name and version exists
            def _check(tolerance: int = 0) -> None:
                query = session.exec(
                    select(ArtifactVersionSchema)
                    .where(
                        ArtifactVersionSchema.artifact_id
                        == artifact_version.artifact_id
                    )
                    .where(
                        ArtifactVersionSchema.version
                        == artifact_version.version
                    )
                )
                existing_artifact = query.fetchmany(tolerance + 1)
                if (
                    existing_artifact is not None
                    and len(existing_artifact) > tolerance
                ):
                    raise EntityExistsError(
                        f"Unable to create artifact with name "
                        f"'{existing_artifact[0].artifact.name}' and version "
                        f"'{artifact_version.version}': An artifact with the same "
                        "name and version already exists."
                    )

            _check()
            # Create the artifact version.
            artifact_version_schema = ArtifactVersionSchema.from_request(
                artifact_version
            )
            session.add(artifact_version_schema)

            # Save visualizations of the artifact.
            if artifact_version.visualizations:
                for vis in artifact_version.visualizations:
                    vis_schema = ArtifactVisualizationSchema.from_model(
                        artifact_visualization_request=vis,
                        artifact_version_id=artifact_version_schema.id,
                    )
                    session.add(vis_schema)

            # Save tags of the artifact.
            if artifact_version.tags:
                self._attach_tags_to_resource(
                    tag_names=artifact_version.tags,
                    resource_id=artifact_version_schema.id,
                    resource_type=TaggableResourceTypes.ARTIFACT_VERSION,
                )

            try:
                _check(1)
                session.commit()
            except EntityExistsError as e:
                session.rollback()
                raise e

            return artifact_version_schema.to_model(include_metadata=True)

    def get_artifact_version(
        self, artifact_version_id: UUID, hydrate: bool = True
    ) -> ArtifactVersionResponse:
        """Gets an artifact version.

        Args:
            artifact_version_id: The ID of the artifact version to get.
            hydrate: Flag deciding whether to hydrate the output model(s)
                by including metadata fields in the response.

        Returns:
            The artifact version.

        Raises:
            KeyError: if the artifact version doesn't exist.
        """
        with Session(self.engine) as session:
            artifact_version = session.exec(
                select(ArtifactVersionSchema).where(
                    ArtifactVersionSchema.id == artifact_version_id
                )
            ).first()
            if artifact_version is None:
                raise KeyError(
                    f"Unable to get artifact version with ID "
                    f"{artifact_version_id}: No artifact version with this ID "
                    f"found."
                )
            return artifact_version.to_model(include_metadata=hydrate)

    def list_artifact_versions(
        self,
        artifact_version_filter_model: ArtifactVersionFilter,
        hydrate: bool = False,
    ) -> Page[ArtifactVersionResponse]:
        """List all artifact versions matching the given filter criteria.

        Args:
            artifact_version_filter_model: All filter parameters including
                pagination params.
            hydrate: Flag deciding whether to hydrate the output model(s)
                by including metadata fields in the response.

        Returns:
            A list of all artifact versions matching the filter criteria.
        """
        with Session(self.engine) as session:
            query = select(ArtifactVersionSchema)
            return self.filter_and_paginate(
                session=session,
                query=query,
                table=ArtifactVersionSchema,
                filter_model=artifact_version_filter_model,
                hydrate=hydrate,
            )

    def update_artifact_version(
        self,
        artifact_version_id: UUID,
        artifact_version_update: ArtifactVersionUpdate,
    ) -> ArtifactVersionResponse:
        """Updates an artifact version.

        Args:
            artifact_version_id: The ID of the artifact version to update.
            artifact_version_update: The update to be applied to the artifact
                version.

        Returns:
            The updated artifact version.

        Raises:
            KeyError: if the artifact version doesn't exist.
        """
        with Session(self.engine) as session:
            existing_artifact_version = session.exec(
                select(ArtifactVersionSchema).where(
                    ArtifactVersionSchema.id == artifact_version_id
                )
            ).first()
            if not existing_artifact_version:
                raise KeyError(
                    f"Artifact version with ID {artifact_version_id} not found."
                )

            # Handle tag updates.
            if artifact_version_update.add_tags:
                self._attach_tags_to_resource(
                    tag_names=artifact_version_update.add_tags,
                    resource_id=existing_artifact_version.id,
                    resource_type=TaggableResourceTypes.ARTIFACT_VERSION,
                )
            if artifact_version_update.remove_tags:
                self._detach_tags_from_resource(
                    tag_names=artifact_version_update.remove_tags,
                    resource_id=existing_artifact_version.id,
                    resource_type=TaggableResourceTypes.ARTIFACT_VERSION,
                )

            # Update the schema itself.
            existing_artifact_version.update(
                artifact_version_update=artifact_version_update
            )
            session.add(existing_artifact_version)
            session.commit()
            session.refresh(existing_artifact_version)
            return existing_artifact_version.to_model(include_metadata=True)

    def delete_artifact_version(self, artifact_version_id: UUID) -> None:
        """Deletes an artifact version.

        Args:
            artifact_version_id: The ID of the artifact version to delete.

        Raises:
            KeyError: if the artifact version doesn't exist.
        """
        with Session(self.engine) as session:
            artifact_version = session.exec(
                select(ArtifactVersionSchema).where(
                    ArtifactVersionSchema.id == artifact_version_id
                )
            ).first()
            if artifact_version is None:
                raise KeyError(
                    f"Unable to delete artifact version with ID "
                    f"{artifact_version_id}: No artifact version with this ID "
                    "found."
                )
            session.delete(artifact_version)
            session.commit()

    def prune_artifact_versions(
        self,
        only_versions: bool = True,
    ) -> None:
        """Prunes unused artifact versions and their artifacts.

        Args:
            only_versions: Only delete artifact versions, keeping artifacts
        """
        with Session(self.engine) as session:
            unused_artifact_versions = [
                a[0]
                for a in session.execute(
                    select(ArtifactVersionSchema.id).where(
                        and_(
                            col(ArtifactVersionSchema.id).notin_(
                                select(StepRunOutputArtifactSchema.artifact_id)
                            ),
                            col(ArtifactVersionSchema.id).notin_(
                                select(StepRunInputArtifactSchema.artifact_id)
                            ),
                        )
                    )
                ).fetchall()
            ]
            session.execute(
                delete(ArtifactVersionSchema).where(
                    col(ArtifactVersionSchema.id).in_(
                        unused_artifact_versions
                    ),
                )
            )
            if not only_versions:
                unused_artifacts = [
                    a[0]
                    for a in session.execute(
                        select(ArtifactSchema.id).where(
                            col(ArtifactSchema.id).notin_(
                                select(ArtifactVersionSchema.artifact_id)
                            )
                        )
                    ).fetchall()
                ]
                session.execute(
                    delete(ArtifactSchema).where(
                        col(ArtifactSchema.id).in_(unused_artifacts)
                    )
                )
            session.commit()

    # ------------------------ Artifact Visualizations ------------------------

    def get_artifact_visualization(
        self, artifact_visualization_id: UUID, hydrate: bool = True
    ) -> ArtifactVisualizationResponse:
        """Gets an artifact visualization.

        Args:
            artifact_visualization_id: The ID of the artifact visualization to
                get.
            hydrate: Flag deciding whether to hydrate the output model(s)
                by including metadata fields in the response.

        Returns:
            The artifact visualization.

        Raises:
            KeyError: if the code reference doesn't exist.
        """
        with Session(self.engine) as session:
            artifact_visualization = session.exec(
                select(ArtifactVisualizationSchema).where(
                    ArtifactVisualizationSchema.id == artifact_visualization_id
                )
            ).first()
            if artifact_visualization is None:
                raise KeyError(
                    f"Unable to get artifact visualization with ID "
                    f"{artifact_visualization_id}: "
                    f"No artifact visualization with this ID found."
                )
            return artifact_visualization.to_model(include_metadata=hydrate)

    # ------------------------ Code References ------------------------

    def get_code_reference(
        self, code_reference_id: UUID, hydrate: bool = True
    ) -> CodeReferenceResponse:
        """Gets a code reference.

        Args:
            code_reference_id: The ID of the code reference to get.
            hydrate: Flag deciding whether to hydrate the output model(s)
                by including metadata fields in the response.

        Returns:
            The code reference.

        Raises:
            KeyError: if the code reference doesn't exist.
        """
        with Session(self.engine) as session:
            code_reference = session.exec(
                select(CodeReferenceSchema).where(
                    CodeRepositorySchema.id == code_reference_id
                )
            ).first()
            if code_reference is None:
                raise KeyError(
                    f"Unable to get code reference with ID "
                    f"{code_reference_id}: "
                    f"No code reference with this ID found."
                )
            return code_reference.to_model(include_metadata=hydrate)

    # --------------------------- Code Repositories ---------------------------

    @track_decorator(AnalyticsEvent.REGISTERED_CODE_REPOSITORY)
    def create_code_repository(
        self, code_repository: CodeRepositoryRequest
    ) -> CodeRepositoryResponse:
        """Creates a new code repository.

        Args:
            code_repository: Code repository to be created.

        Returns:
            The newly created code repository.

        Raises:
            EntityExistsError: If a code repository with the given name already
                exists.
        """
        with Session(self.engine) as session:
            existing_repo = session.exec(
                select(CodeRepositorySchema)
                .where(CodeRepositorySchema.name == code_repository.name)
                .where(
                    CodeRepositorySchema.workspace_id
                    == code_repository.workspace
                )
            ).first()
            if existing_repo is not None:
                raise EntityExistsError(
                    f"Unable to create code repository in workspace "
                    f"'{code_repository.workspace}': A code repository with "
                    "this name already exists."
                )

            new_repo = CodeRepositorySchema.from_request(code_repository)
            session.add(new_repo)
            session.commit()
            session.refresh(new_repo)

            return new_repo.to_model(include_metadata=True)

    def get_code_repository(
        self, code_repository_id: UUID, hydrate: bool = True
    ) -> CodeRepositoryResponse:
        """Gets a specific code repository.

        Args:
            code_repository_id: The ID of the code repository to get.
            hydrate: Flag deciding whether to hydrate the output model(s)
                by including metadata fields in the response.

        Returns:
            The requested code repository, if it was found.

        Raises:
            KeyError: If no code repository with the given ID exists.
        """
        with Session(self.engine) as session:
            repo = session.exec(
                select(CodeRepositorySchema).where(
                    CodeRepositorySchema.id == code_repository_id
                )
            ).first()
            if repo is None:
                raise KeyError(
                    f"Unable to get code repository with ID "
                    f"'{code_repository_id}': No code repository with this "
                    "ID found."
                )

            return repo.to_model(include_metadata=hydrate)

    def list_code_repositories(
        self,
        filter_model: CodeRepositoryFilter,
        hydrate: bool = False,
    ) -> Page[CodeRepositoryResponse]:
        """List all code repositories.

        Args:
            filter_model: All filter parameters including pagination
                params.
            hydrate: Flag deciding whether to hydrate the output model(s)
                by including metadata fields in the response.

        Returns:
            A page of all code repositories.
        """
        with Session(self.engine) as session:
            query = select(CodeRepositorySchema)
            return self.filter_and_paginate(
                session=session,
                query=query,
                table=CodeRepositorySchema,
                filter_model=filter_model,
                hydrate=hydrate,
            )

    def update_code_repository(
        self, code_repository_id: UUID, update: CodeRepositoryUpdate
    ) -> CodeRepositoryResponse:
        """Updates an existing code repository.

        Args:
            code_repository_id: The ID of the code repository to update.
            update: The update to be applied to the code repository.

        Returns:
            The updated code repository.

        Raises:
            KeyError: If no code repository with the given name exists.
        """
        with Session(self.engine) as session:
            existing_repo = session.exec(
                select(CodeRepositorySchema).where(
                    CodeRepositorySchema.id == code_repository_id
                )
            ).first()
            if existing_repo is None:
                raise KeyError(
                    f"Unable to update code repository with ID "
                    f"{code_repository_id}: No code repository with this ID "
                    "found."
                )

            existing_repo.update(update)

            session.add(existing_repo)
            session.commit()

            return existing_repo.to_model(include_metadata=True)

    def delete_code_repository(self, code_repository_id: UUID) -> None:
        """Deletes a code repository.

        Args:
            code_repository_id: The ID of the code repository to delete.

        Raises:
            KeyError: If no code repository with the given ID exists.
        """
        with Session(self.engine) as session:
            existing_repo = session.exec(
                select(CodeRepositorySchema).where(
                    CodeRepositorySchema.id == code_repository_id
                )
            ).first()
            if existing_repo is None:
                raise KeyError(
                    f"Unable to delete code repository with ID "
                    f"{code_repository_id}: No code repository with this ID "
                    "found."
                )

            session.delete(existing_repo)
            session.commit()

    # ----------------------------- Components -----------------------------

    @track_decorator(AnalyticsEvent.REGISTERED_STACK_COMPONENT)
    def create_stack_component(
        self,
        component: ComponentRequest,
    ) -> ComponentResponse:
        """Create a stack component.

        Args:
            component: The stack component to create.

        Returns:
            The created stack component.

        Raises:
            KeyError: if the stack component references a non-existent
                connector.
        """
        with Session(self.engine) as session:
            self._fail_if_component_with_name_type_exists(
                name=component.name,
                component_type=component.type,
                workspace_id=component.workspace,
                session=session,
            )

            service_connector: Optional[ServiceConnectorSchema] = None
            if component.connector:
                service_connector = session.exec(
                    select(ServiceConnectorSchema).where(
                        ServiceConnectorSchema.id == component.connector
                    )
                ).first()

                if service_connector is None:
                    raise KeyError(
                        f"Service connector with ID {component.connector} not "
                        "found."
                    )

            # Create the component
            new_component = StackComponentSchema(
                name=component.name,
                workspace_id=component.workspace,
                user_id=component.user,
                component_spec_path=component.component_spec_path,
                type=component.type,
                flavor=component.flavor,
                configuration=base64.b64encode(
                    json.dumps(component.configuration).encode("utf-8")
                ),
                labels=base64.b64encode(
                    json.dumps(component.labels).encode("utf-8")
                ),
                connector=service_connector,
                connector_resource_id=component.connector_resource_id,
            )

            session.add(new_component)
            session.commit()

            session.refresh(new_component)

            return new_component.to_model(include_metadata=True)

    def get_stack_component(
        self, component_id: UUID, hydrate: bool = True
    ) -> ComponentResponse:
        """Get a stack component by ID.

        Args:
            component_id: The ID of the stack component to get.
            hydrate: Flag deciding whether to hydrate the output model(s)
                by including metadata fields in the response.

        Returns:
            The stack component.

        Raises:
            KeyError: if the stack component doesn't exist.
        """
        with Session(self.engine) as session:
            stack_component = session.exec(
                select(StackComponentSchema).where(
                    StackComponentSchema.id == component_id
                )
            ).first()

            if stack_component is None:
                raise KeyError(
                    f"Stack component with ID {component_id} not found."
                )

            return stack_component.to_model(include_metadata=hydrate)

    def list_stack_components(
        self,
        component_filter_model: ComponentFilter,
        hydrate: bool = False,
    ) -> Page[ComponentResponse]:
        """List all stack components matching the given filter criteria.

        Args:
            component_filter_model: All filter parameters including pagination
                params.
            hydrate: Flag deciding whether to hydrate the output model(s)
                by including metadata fields in the response.

        Returns:
            A list of all stack components matching the filter criteria.
        """
        with Session(self.engine) as session:
            query = select(StackComponentSchema)
            paged_components: Page[ComponentResponse] = (
                self.filter_and_paginate(
                    session=session,
                    query=query,
                    table=StackComponentSchema,
                    filter_model=component_filter_model,
                    hydrate=hydrate,
                )
            )
            return paged_components

    def update_stack_component(
        self, component_id: UUID, component_update: ComponentUpdate
    ) -> ComponentResponse:
        """Update an existing stack component.

        Args:
            component_id: The ID of the stack component to update.
            component_update: The update to be applied to the stack component.

        Returns:
            The updated stack component.

        Raises:
            KeyError: if the stack component doesn't exist.
            IllegalOperationError: if the stack component is a default stack
                component.
        """
        with Session(self.engine) as session:
            existing_component = session.exec(
                select(StackComponentSchema).where(
                    StackComponentSchema.id == component_id
                )
            ).first()

            if existing_component is None:
                raise KeyError(
                    f"Unable to update component with id "
                    f"'{component_id}': Found no"
                    f"existing component with this id."
                )

            if (
                existing_component.name == DEFAULT_STACK_AND_COMPONENT_NAME
                and existing_component.type
                in [
                    StackComponentType.ORCHESTRATOR,
                    StackComponentType.ARTIFACT_STORE,
                ]
            ):
                raise IllegalOperationError(
                    f"The default {existing_component.type} cannot be modified."
                )

            # In case of a renaming update, make sure no component of the same
            # type already exists with that name
            if component_update.name:
                if existing_component.name != component_update.name:
                    self._fail_if_component_with_name_type_exists(
                        name=component_update.name,
                        component_type=StackComponentType(
                            existing_component.type
                        ),
                        workspace_id=existing_component.workspace_id,
                        session=session,
                    )

            existing_component.update(component_update=component_update)

            if component_update.connector:
                service_connector = session.exec(
                    select(ServiceConnectorSchema).where(
                        ServiceConnectorSchema.id == component_update.connector
                    )
                ).first()

                if service_connector is None:
                    raise KeyError(
                        "Service connector with ID "
                        f"{component_update.connector} not found."
                    )
                existing_component.connector = service_connector
                existing_component.connector_resource_id = (
                    component_update.connector_resource_id
                )
            else:
                existing_component.connector = None
                existing_component.connector_resource_id = None

            session.add(existing_component)
            session.commit()

            return existing_component.to_model(include_metadata=True)

    def delete_stack_component(self, component_id: UUID) -> None:
        """Delete a stack component.

        Args:
            component_id: The id of the stack component to delete.

        Raises:
            KeyError: if the stack component doesn't exist.
            IllegalOperationError: if the stack component is part of one or
                more stacks, or if it's a default stack component.
        """
        with Session(self.engine) as session:
            try:
                stack_component = session.exec(
                    select(StackComponentSchema).where(
                        StackComponentSchema.id == component_id
                    )
                ).one()

                if stack_component is None:
                    raise KeyError(f"Stack with ID {component_id} not found.")
                if (
                    stack_component.name == DEFAULT_STACK_AND_COMPONENT_NAME
                    and stack_component.type
                    in [
                        StackComponentType.ORCHESTRATOR,
                        StackComponentType.ARTIFACT_STORE,
                    ]
                ):
                    raise IllegalOperationError(
                        f"The default {stack_component.type} cannot be deleted."
                    )

                if len(stack_component.stacks) > 0:
                    raise IllegalOperationError(
                        f"Stack Component `{stack_component.name}` of type "
                        f"`{stack_component.type} cannot be "
                        f"deleted as it is part of "
                        f"{len(stack_component.stacks)} stacks. "
                        f"Before deleting this stack "
                        f"component, make sure to remove it "
                        f"from all stacks."
                    )
                else:
                    session.delete(stack_component)
            except NoResultFound as error:
                raise KeyError from error

            session.commit()

    def count_stack_components(
        self, filter_model: Optional[ComponentFilter] = None
    ) -> int:
        """Count all components.

        Args:
            filter_model: The filter model to use for counting components.

        Returns:
            The number of components.
        """
        return self._count_entity(
            schema=StackComponentSchema, filter_model=filter_model
        )

    @staticmethod
    def _fail_if_component_with_name_type_exists(
        name: str,
        component_type: StackComponentType,
        workspace_id: UUID,
        session: Session,
    ) -> None:
        """Raise an exception if a component with same name/type exists.

        Args:
            name: The name of the component
            component_type: The type of the component
            workspace_id: The ID of the workspace
            session: The Session

        Raises:
            StackComponentExistsError: If a component with the given name and
                type already exists.
        """
        # Check if component with the same domain key (name, type, workspace)
        # already exists
        existing_domain_component = session.exec(
            select(StackComponentSchema)
            .where(StackComponentSchema.name == name)
            .where(StackComponentSchema.workspace_id == workspace_id)
            .where(StackComponentSchema.type == component_type)
        ).first()
        if existing_domain_component is not None:
            raise StackComponentExistsError(
                f"Unable to register '{component_type}' component "
                f"with name '{name}': Found an existing "
                f"component with the same name and type in the same "
                f" workspace '{existing_domain_component.workspace.name}'."
            )

    # -------------------------- Devices -------------------------

    def create_authorized_device(
        self, device: OAuthDeviceInternalRequest
    ) -> OAuthDeviceInternalResponse:
        """Creates a new OAuth 2.0 authorized device.

        Args:
            device: The device to be created.

        Returns:
            The newly created device.

        Raises:
            EntityExistsError: If a device for the same client ID already
                exists.
        """
        with Session(self.engine) as session:
            existing_device = session.exec(
                select(OAuthDeviceSchema).where(
                    OAuthDeviceSchema.client_id == device.client_id
                )
            ).first()
            if existing_device is not None:
                raise EntityExistsError(
                    f"Unable to create device with client ID "
                    f"'{device.client_id}': A device with this client ID "
                    "already exists."
                )

            (
                new_device,
                user_code,
                device_code,
            ) = OAuthDeviceSchema.from_request(device)
            session.add(new_device)
            session.commit()
            session.refresh(new_device)

            device_model = new_device.to_internal_model(hydrate=True)
            # Replace the hashed user code with the original user code
            device_model.user_code = user_code
            # Replace the hashed device code with the original device code
            device_model.device_code = device_code

            return device_model

    def get_authorized_device(
        self, device_id: UUID, hydrate: bool = True
    ) -> OAuthDeviceResponse:
        """Gets a specific OAuth 2.0 authorized device.

        Args:
            device_id: The ID of the device to get.
            hydrate: Flag deciding whether to hydrate the output model(s)
                by including metadata fields in the response.

        Returns:
            The requested device, if it was found.

        Raises:
            KeyError: If no device with the given ID exists.
        """
        with Session(self.engine) as session:
            device = session.exec(
                select(OAuthDeviceSchema).where(
                    OAuthDeviceSchema.id == device_id
                )
            ).first()
            if device is None:
                raise KeyError(
                    f"Unable to get device with ID {device_id}: No device with "
                    "this ID found."
                )

            return device.to_model(include_metadata=hydrate)

    def get_internal_authorized_device(
        self,
        device_id: Optional[UUID] = None,
        client_id: Optional[UUID] = None,
        hydrate: bool = True,
    ) -> OAuthDeviceInternalResponse:
        """Gets a specific OAuth 2.0 authorized device for internal use.

        Args:
            client_id: The client ID of the device to get.
            device_id: The ID of the device to get.
            hydrate: Flag deciding whether to hydrate the output model(s)
                by including metadata fields in the response.

        Returns:
            The requested device, if it was found.

        Raises:
            KeyError: If no device with the given client ID exists.
            ValueError: If neither device ID nor client ID are provided.
        """
        with Session(self.engine) as session:
            if device_id is not None:
                device = session.exec(
                    select(OAuthDeviceSchema).where(
                        OAuthDeviceSchema.id == device_id
                    )
                ).first()
            elif client_id is not None:
                device = session.exec(
                    select(OAuthDeviceSchema).where(
                        OAuthDeviceSchema.client_id == client_id
                    )
                ).first()
            else:
                raise ValueError(
                    "Either device ID or client ID must be provided."
                )
            if device is None:
                raise KeyError(
                    f"Unable to get device with client ID {client_id}: No "
                    "device with this client ID found."
                )

            return device.to_internal_model(hydrate=hydrate)

    def list_authorized_devices(
        self,
        filter_model: OAuthDeviceFilter,
        hydrate: bool = False,
    ) -> Page[OAuthDeviceResponse]:
        """List all OAuth 2.0 authorized devices for a user.

        Args:
            filter_model: All filter parameters including pagination
                params.
            hydrate: Flag deciding whether to hydrate the output model(s)
                by including metadata fields in the response.

        Returns:
            A page of all matching OAuth 2.0 authorized devices.
        """
        with Session(self.engine) as session:
            query = select(OAuthDeviceSchema)
            return self.filter_and_paginate(
                session=session,
                query=query,
                table=OAuthDeviceSchema,
                filter_model=filter_model,
                hydrate=hydrate,
            )

    def update_authorized_device(
        self, device_id: UUID, update: OAuthDeviceUpdate
    ) -> OAuthDeviceResponse:
        """Updates an existing OAuth 2.0 authorized device for internal use.

        Args:
            device_id: The ID of the device to update.
            update: The update to be applied to the device.

        Returns:
            The updated OAuth 2.0 authorized device.

        Raises:
            KeyError: If no device with the given ID exists.
        """
        with Session(self.engine) as session:
            existing_device = session.exec(
                select(OAuthDeviceSchema).where(
                    OAuthDeviceSchema.id == device_id
                )
            ).first()
            if existing_device is None:
                raise KeyError(
                    f"Unable to update device with ID {device_id}: No "
                    "device with this ID found."
                )

            existing_device.update(update)

            session.add(existing_device)
            session.commit()

            return existing_device.to_model(include_metadata=True)

    def update_internal_authorized_device(
        self, device_id: UUID, update: OAuthDeviceInternalUpdate
    ) -> OAuthDeviceInternalResponse:
        """Updates an existing OAuth 2.0 authorized device.

        Args:
            device_id: The ID of the device to update.
            update: The update to be applied to the device.

        Returns:
            The updated OAuth 2.0 authorized device.

        Raises:
            KeyError: If no device with the given ID exists.
        """
        with Session(self.engine) as session:
            existing_device = session.exec(
                select(OAuthDeviceSchema).where(
                    OAuthDeviceSchema.id == device_id
                )
            ).first()
            if existing_device is None:
                raise KeyError(
                    f"Unable to update device with ID {device_id}: No device "
                    "with this ID found."
                )

            (
                _,
                user_code,
                device_code,
            ) = existing_device.internal_update(update)

            session.add(existing_device)
            session.commit()

            device_model = existing_device.to_internal_model(hydrate=True)
            if user_code:
                # Replace the hashed user code with the original user code
                device_model.user_code = user_code

            if device_code:
                # Replace the hashed device code with the original device code
                device_model.device_code = device_code

            return device_model

    def delete_authorized_device(self, device_id: UUID) -> None:
        """Deletes an OAuth 2.0 authorized device.

        Args:
            device_id: The ID of the device to delete.

        Raises:
            KeyError: If no device with the given ID exists.
        """
        with Session(self.engine) as session:
            existing_device = session.exec(
                select(OAuthDeviceSchema).where(
                    OAuthDeviceSchema.id == device_id
                )
            ).first()
            if existing_device is None:
                raise KeyError(
                    f"Unable to delete device with ID {device_id}: No device "
                    "with this ID found."
                )

            session.delete(existing_device)
            session.commit()

    def delete_expired_authorized_devices(self) -> None:
        """Deletes all expired OAuth 2.0 authorized devices."""
        with Session(self.engine) as session:
            expired_devices = session.exec(
                select(OAuthDeviceSchema).where(OAuthDeviceSchema.user is None)
            ).all()
            for device in expired_devices:
                # Delete devices that have expired
                if (
                    device.expires is not None
                    and device.expires < datetime.now()
                    and device.user_id is None
                ):
                    session.delete(device)
            session.commit()

    # ----------------------------- Flavors -----------------------------

    @track_decorator(AnalyticsEvent.CREATED_FLAVOR)
    def create_flavor(self, flavor: FlavorRequest) -> FlavorResponse:
        """Creates a new stack component flavor.

        Args:
            flavor: The stack component flavor to create.

        Returns:
            The newly created flavor.

        Raises:
            EntityExistsError: If a flavor with the same name and type
                is already owned by this user in this workspace.
            ValueError: In case the config_schema string exceeds the max length.
        """
        with Session(self.engine) as session:
            # Check if flavor with the same domain key (name, type, workspace,
            # owner) already exists
            existing_flavor = session.exec(
                select(FlavorSchema)
                .where(FlavorSchema.name == flavor.name)
                .where(FlavorSchema.type == flavor.type)
                .where(FlavorSchema.workspace_id == flavor.workspace)
                .where(FlavorSchema.user_id == flavor.user)
            ).first()

            if existing_flavor is not None:
                raise EntityExistsError(
                    f"Unable to register '{flavor.type.value}' flavor "
                    f"with name '{flavor.name}': Found an existing "
                    f"flavor with the same name and type in the same "
                    f"'{flavor.workspace}' workspace owned by the same "
                    f"'{flavor.user}' user."
                )

            config_schema = json.dumps(flavor.config_schema)

            if len(config_schema) > TEXT_FIELD_MAX_LENGTH:
                raise ValueError(
                    "Json representation of configuration schema"
                    "exceeds max length."
                )

            else:
                new_flavor = FlavorSchema(
                    name=flavor.name,
                    type=flavor.type,
                    source=flavor.source,
                    config_schema=config_schema,
                    integration=flavor.integration,
                    connector_type=flavor.connector_type,
                    connector_resource_type=flavor.connector_resource_type,
                    connector_resource_id_attr=flavor.connector_resource_id_attr,
                    workspace_id=flavor.workspace,
                    user_id=flavor.user,
                    logo_url=flavor.logo_url,
                    docs_url=flavor.docs_url,
                    sdk_docs_url=flavor.sdk_docs_url,
                    is_custom=flavor.is_custom,
                )
                session.add(new_flavor)
                session.commit()

                return new_flavor.to_model(include_metadata=True)

    def get_flavor(
        self, flavor_id: UUID, hydrate: bool = True
    ) -> FlavorResponse:
        """Get a flavor by ID.

        Args:
            flavor_id: The ID of the flavor to fetch.
            hydrate: Flag deciding whether to hydrate the output model(s)
                by including metadata fields in the response.

        Returns:
            The stack component flavor.

        Raises:
            KeyError: if the stack component flavor doesn't exist.
        """
        with Session(self.engine) as session:
            flavor_in_db = session.exec(
                select(FlavorSchema).where(FlavorSchema.id == flavor_id)
            ).first()
            if flavor_in_db is None:
                raise KeyError(f"Flavor with ID {flavor_id} not found.")
            return flavor_in_db.to_model(include_metadata=hydrate)

    def list_flavors(
        self,
        flavor_filter_model: FlavorFilter,
        hydrate: bool = False,
    ) -> Page[FlavorResponse]:
        """List all stack component flavors matching the given filter criteria.

        Args:
            flavor_filter_model: All filter parameters including pagination
                params.
            hydrate: Flag deciding whether to hydrate the output model(s)
                by including metadata fields in the response.

        Returns:
            List of all the stack component flavors matching the given criteria.
        """
        with Session(self.engine) as session:
            query = select(FlavorSchema)
            return self.filter_and_paginate(
                session=session,
                query=query,
                table=FlavorSchema,
                filter_model=flavor_filter_model,
                hydrate=hydrate,
            )

    def update_flavor(
        self, flavor_id: UUID, flavor_update: FlavorUpdate
    ) -> FlavorResponse:
        """Updates an existing user.

        Args:
            flavor_id: The id of the flavor to update.
            flavor_update: The update to be applied to the flavor.

        Returns:
            The updated flavor.

        Raises:
            KeyError: If no flavor with the given id exists.
        """
        with Session(self.engine) as session:
            existing_flavor = session.exec(
                select(FlavorSchema).where(FlavorSchema.id == flavor_id)
            ).first()

            if not existing_flavor:
                raise KeyError(f"Flavor with ID {flavor_id} not found.")

            existing_flavor.update(flavor_update=flavor_update)
            session.add(existing_flavor)
            session.commit()

            # Refresh the Model that was just created
            session.refresh(existing_flavor)
            return existing_flavor.to_model(include_metadata=True)

    def delete_flavor(self, flavor_id: UUID) -> None:
        """Delete a flavor.

        Args:
            flavor_id: The id of the flavor to delete.

        Raises:
            KeyError: if the flavor doesn't exist.
            IllegalOperationError: if the flavor is used by a stack component.
        """
        with Session(self.engine) as session:
            try:
                flavor_in_db = session.exec(
                    select(FlavorSchema).where(FlavorSchema.id == flavor_id)
                ).one()

                if flavor_in_db is None:
                    raise KeyError(f"Flavor with ID {flavor_id} not found.")
                components_of_flavor = session.exec(
                    select(StackComponentSchema).where(
                        StackComponentSchema.flavor == flavor_in_db.name
                    )
                ).all()
                if len(components_of_flavor) > 0:
                    raise IllegalOperationError(
                        f"Stack Component `{flavor_in_db.name}` of type "
                        f"`{flavor_in_db.type} cannot be "
                        f"deleted as it is used by "
                        f"{len(components_of_flavor)} "
                        f"components. Before deleting this "
                        f"flavor, make sure to delete all "
                        f"associated components."
                    )
                else:
                    session.delete(flavor_in_db)
                    session.commit()
            except NoResultFound as error:
                raise KeyError from error

    # ------------------------ Logs ------------------------

    def get_logs(self, logs_id: UUID, hydrate: bool = True) -> LogsResponse:
        """Gets logs with the given ID.

        Args:
            logs_id: The ID of the logs to get.
            hydrate: Flag deciding whether to hydrate the output model(s)
                by including metadata fields in the response.

        Returns:
            The logs.

        Raises:
            KeyError: if the logs doesn't exist.
        """
        with Session(self.engine) as session:
            logs = session.exec(
                select(LogsSchema).where(LogsSchema.id == logs_id)
            ).first()
            if logs is None:
                raise KeyError(
                    f"Unable to get logs with ID "
                    f"{logs_id}: "
                    f"No logs with this ID found."
                )
            return logs.to_model(include_metadata=hydrate)

    # ----------------------------- Pipelines -----------------------------

    @track_decorator(AnalyticsEvent.CREATE_PIPELINE)
    def create_pipeline(
        self,
        pipeline: PipelineRequest,
    ) -> PipelineResponse:
        """Creates a new pipeline in a workspace.

        Args:
            pipeline: The pipeline to create.

        Returns:
            The newly created pipeline.

        Raises:
            EntityExistsError: If an identical pipeline already exists.
        """
        with Session(self.engine) as session:
            # Check if pipeline with the given name already exists
            existing_pipeline = session.exec(
                select(PipelineSchema)
                .where(PipelineSchema.name == pipeline.name)
                .where(PipelineSchema.version_hash == pipeline.version_hash)
                .where(PipelineSchema.workspace_id == pipeline.workspace)
            ).first()
            if existing_pipeline is not None:
                raise EntityExistsError(
                    f"Unable to create pipeline in workspace "
                    f"'{pipeline.workspace}': A pipeline with this name and "
                    f"version already exists."
                )

            # Create the pipeline
            new_pipeline = PipelineSchema.from_request(pipeline)
            session.add(new_pipeline)
            session.commit()
            session.refresh(new_pipeline)

            return new_pipeline.to_model(include_metadata=True)

    def get_pipeline(
        self, pipeline_id: UUID, hydrate: bool = True
    ) -> PipelineResponse:
        """Get a pipeline with a given ID.

        Args:
            pipeline_id: ID of the pipeline.
            hydrate: Flag deciding whether to hydrate the output model(s)
                by including metadata fields in the response.

        Returns:
            The pipeline.

        Raises:
            KeyError: if the pipeline does not exist.
        """
        with Session(self.engine) as session:
            # Check if pipeline with the given ID exists
            pipeline = session.exec(
                select(PipelineSchema).where(PipelineSchema.id == pipeline_id)
            ).first()
            if pipeline is None:
                raise KeyError(
                    f"Unable to get pipeline with ID '{pipeline_id}': "
                    "No pipeline with this ID found."
                )

            return pipeline.to_model(include_metadata=hydrate)

    def list_pipeline_namespaces(
        self,
        filter_model: PipelineNamespaceFilter,
        hydrate: bool = False,
    ) -> Page[PipelineNamespaceResponse]:
        """List all pipeline namespaces matching the given filter criteria.

        Args:
            filter_model: All filter parameters including pagination
                params.
            hydrate: Flag deciding whether to hydrate the output model(s)
                by including metadata fields in the response.

        Returns:
            A list of all pipeline namespaces matching the filter criteria.
        """

        def _custom_conversion(
            row: Tuple[str, UUID, str],
        ) -> PipelineNamespaceResponse:
            name, latest_run_id, latest_run_status = row

            body = PipelineNamespaceResponseBody(
                latest_run_id=latest_run_id,
                latest_run_status=latest_run_status,
            )

            return PipelineNamespaceResponse(name=name, body=body)

        def _custom_fetch(
            session: Session,
            query: Union[Select[Any], SelectOfScalar[Any]],
            filter: BaseFilter,
        ) -> List[Any]:
            return session.exec(query).unique().all()

        with Session(self.engine) as session:
            max_date_subquery = (
                select(  # type: ignore[call-overload]
                    PipelineSchema.name,
                    func.max(PipelineRunSchema.created).label("max_created"),
                )
                .outerjoin(
                    PipelineRunSchema,
                    PipelineSchema.id == PipelineRunSchema.pipeline_id,
                )
                .group_by(PipelineSchema.name)
                .subquery()
            )

            query = (
                select(
                    max_date_subquery.c.name,
                    PipelineRunSchema.id,
                    PipelineRunSchema.status,
                )
                .outerjoin(
                    PipelineSchema,
                    PipelineSchema.name == max_date_subquery.c.name,
                )
                .outerjoin(
                    PipelineRunSchema,
                    PipelineRunSchema.created
                    == max_date_subquery.c.max_created,
                )
                .order_by(desc(PipelineRunSchema.updated))
            )

            return self.filter_and_paginate(
                session=session,
                query=query,
                table=PipelineSchema,
                filter_model=filter_model,
                hydrate=hydrate,
                custom_fetch=_custom_fetch,
                custom_schema_to_model_conversion=_custom_conversion,
            )

    def list_pipelines(
        self,
        pipeline_filter_model: PipelineFilter,
        hydrate: bool = False,
    ) -> Page[PipelineResponse]:
        """List all pipelines matching the given filter criteria.

        Args:
            pipeline_filter_model: All filter parameters including pagination
                params.
            hydrate: Flag deciding whether to hydrate the output model(s)
                by including metadata fields in the response.

        Returns:
            A list of all pipelines matching the filter criteria.
        """
        with Session(self.engine) as session:
            query = select(PipelineSchema)
            return self.filter_and_paginate(
                session=session,
                query=query,
                table=PipelineSchema,
                filter_model=pipeline_filter_model,
                hydrate=hydrate,
            )

    def count_pipelines(self, filter_model: Optional[PipelineFilter]) -> int:
        """Count all pipelines.

        Args:
            filter_model: The filter model to use for counting pipelines.

        Returns:
            The number of pipelines.
        """
        return self._count_entity(
            schema=PipelineSchema, filter_model=filter_model
        )

    def update_pipeline(
        self,
        pipeline_id: UUID,
        pipeline_update: PipelineUpdate,
    ) -> PipelineResponse:
        """Updates a pipeline.

        Args:
            pipeline_id: The ID of the pipeline to be updated.
            pipeline_update: The update to be applied.

        Returns:
            The updated pipeline.

        Raises:
            KeyError: if the pipeline doesn't exist.
        """
        with Session(self.engine) as session:
            # Check if pipeline with the given ID exists
            existing_pipeline = session.exec(
                select(PipelineSchema).where(PipelineSchema.id == pipeline_id)
            ).first()
            if existing_pipeline is None:
                raise KeyError(
                    f"Unable to update pipeline with ID {pipeline_id}: "
                    f"No pipeline with this ID found."
                )

            # Update the pipeline
            existing_pipeline.update(pipeline_update)

            session.add(existing_pipeline)
            session.commit()

            return existing_pipeline.to_model(include_metadata=True)

    def delete_pipeline(self, pipeline_id: UUID) -> None:
        """Deletes a pipeline.

        Args:
            pipeline_id: The ID of the pipeline to delete.

        Raises:
            KeyError: if the pipeline doesn't exist.
        """
        with Session(self.engine) as session:
            # Check if pipeline with the given ID exists
            pipeline = session.exec(
                select(PipelineSchema).where(PipelineSchema.id == pipeline_id)
            ).first()
            if pipeline is None:
                raise KeyError(
                    f"Unable to delete pipeline with ID {pipeline_id}: "
                    f"No pipeline with this ID found."
                )

            session.delete(pipeline)
            session.commit()

    # --------------------------- Pipeline Builds ---------------------------

    def create_build(
        self,
        build: PipelineBuildRequest,
    ) -> PipelineBuildResponse:
        """Creates a new build in a workspace.

        Args:
            build: The build to create.

        Returns:
            The newly created build.
        """
        with Session(self.engine) as session:
            # Create the build
            new_build = PipelineBuildSchema.from_request(build)
            session.add(new_build)
            session.commit()
            session.refresh(new_build)

            return new_build.to_model(include_metadata=True)

    def get_build(
        self, build_id: UUID, hydrate: bool = True
    ) -> PipelineBuildResponse:
        """Get a build with a given ID.

        Args:
            build_id: ID of the build.
            hydrate: Flag deciding whether to hydrate the output model(s)
                by including metadata fields in the response.

        Returns:
            The build.

        Raises:
            KeyError: If the build does not exist.
        """
        with Session(self.engine) as session:
            # Check if build with the given ID exists
            build = session.exec(
                select(PipelineBuildSchema).where(
                    PipelineBuildSchema.id == build_id
                )
            ).first()
            if build is None:
                raise KeyError(
                    f"Unable to get build with ID '{build_id}': "
                    "No build with this ID found."
                )

            return build.to_model(include_metadata=hydrate)

    def list_builds(
        self,
        build_filter_model: PipelineBuildFilter,
        hydrate: bool = False,
    ) -> Page[PipelineBuildResponse]:
        """List all builds matching the given filter criteria.

        Args:
            build_filter_model: All filter parameters including pagination
                params.
            hydrate: Flag deciding whether to hydrate the output model(s)
                by including metadata fields in the response.

        Returns:
            A page of all builds matching the filter criteria.
        """
        with Session(self.engine) as session:
            query = select(PipelineBuildSchema)
            return self.filter_and_paginate(
                session=session,
                query=query,
                table=PipelineBuildSchema,
                filter_model=build_filter_model,
                hydrate=hydrate,
            )

    def delete_build(self, build_id: UUID) -> None:
        """Deletes a build.

        Args:
            build_id: The ID of the build to delete.

        Raises:
            KeyError: if the build doesn't exist.
        """
        with Session(self.engine) as session:
            # Check if build with the given ID exists
            build = session.exec(
                select(PipelineBuildSchema).where(
                    PipelineBuildSchema.id == build_id
                )
            ).first()
            if build is None:
                raise KeyError(
                    f"Unable to delete build with ID {build_id}: "
                    f"No build with this ID found."
                )

            session.delete(build)
            session.commit()

    # -------------------------- Pipeline Deployments --------------------------

    def create_deployment(
        self,
        deployment: PipelineDeploymentRequest,
    ) -> PipelineDeploymentResponse:
        """Creates a new deployment in a workspace.

        Args:
            deployment: The deployment to create.

        Returns:
            The newly created deployment.
        """
        with Session(self.engine) as session:
            code_reference_id = self._create_or_reuse_code_reference(
                session=session,
                workspace_id=deployment.workspace,
                code_reference=deployment.code_reference,
            )

            new_deployment = PipelineDeploymentSchema.from_request(
                deployment, code_reference_id=code_reference_id
            )
            session.add(new_deployment)
            session.commit()
            session.refresh(new_deployment)

            return new_deployment.to_model(include_metadata=True)

    def get_deployment(
        self, deployment_id: UUID, hydrate: bool = True
    ) -> PipelineDeploymentResponse:
        """Get a deployment with a given ID.

        Args:
            deployment_id: ID of the deployment.
            hydrate: Flag deciding whether to hydrate the output model(s)
                by including metadata fields in the response.

        Returns:
            The deployment.

        Raises:
            KeyError: If the deployment does not exist.
        """
        with Session(self.engine) as session:
            # Check if deployment with the given ID exists
            deployment = session.exec(
                select(PipelineDeploymentSchema).where(
                    PipelineDeploymentSchema.id == deployment_id
                )
            ).first()
            if deployment is None:
                raise KeyError(
                    f"Unable to get deployment with ID '{deployment_id}': "
                    "No deployment with this ID found."
                )

            return deployment.to_model(include_metadata=hydrate)

    def list_deployments(
        self,
        deployment_filter_model: PipelineDeploymentFilter,
        hydrate: bool = False,
    ) -> Page[PipelineDeploymentResponse]:
        """List all deployments matching the given filter criteria.

        Args:
            deployment_filter_model: All filter parameters including pagination
                params.
            hydrate: Flag deciding whether to hydrate the output model(s)
                by including metadata fields in the response.

        Returns:
            A page of all deployments matching the filter criteria.
        """
        with Session(self.engine) as session:
            query = select(PipelineDeploymentSchema)
            return self.filter_and_paginate(
                session=session,
                query=query,
                table=PipelineDeploymentSchema,
                filter_model=deployment_filter_model,
                hydrate=hydrate,
            )

    def delete_deployment(self, deployment_id: UUID) -> None:
        """Deletes a deployment.

        Args:
            deployment_id: The ID of the deployment to delete.

        Raises:
            KeyError: If the deployment doesn't exist.
        """
        with Session(self.engine) as session:
            # Check if build with the given ID exists
            deployment = session.exec(
                select(PipelineDeploymentSchema).where(
                    PipelineDeploymentSchema.id == deployment_id
                )
            ).first()
            if deployment is None:
                raise KeyError(
                    f"Unable to delete deployment with ID {deployment_id}: "
                    f"No deployment with this ID found."
                )

            session.delete(deployment)
            session.commit()

    # -------------------- Event Sources  --------------------

    def _fail_if_event_source_with_name_exists(
        self, event_source: EventSourceRequest, session: Session
    ) -> None:
        """Raise an exception if a stack with same name exists.

        Args:
            event_source: The event_source to create.
            session: The Session

        Returns:
            None

        Raises:
            EventSourceExistsError: In case the event source already exists
        """
        existing_domain_event_source = session.exec(
            select(EventSourceSchema)
            .where(EventSourceSchema.name == event_source.name)
            .where(EventSourceSchema.workspace_id == event_source.workspace)
        ).first()
        if existing_domain_event_source is not None:
            workspace = self._get_workspace_schema(
                workspace_name_or_id=event_source.workspace, session=session
            )
            raise EventSourceExistsError(
                f"Unable to register event source with name "
                f"'{event_source.name}': Found an existing event source with "
                f"the same name in the active workspace, '{workspace.name}'."
            )
        return None

    def create_event_source(
        self, event_source: EventSourceRequest
    ) -> EventSourceResponse:
        """Create an event_source.

        Args:
            event_source: The event_source to create.

        Returns:
            The created event_source.
        """
        with Session(self.engine) as session:
            self._fail_if_event_source_with_name_exists(
                event_source=event_source,
                session=session,
            )
            new_event_source = EventSourceSchema.from_request(event_source)
            session.add(new_event_source)
            session.commit()
            session.refresh(new_event_source)

            return new_event_source.to_model(
                include_metadata=True, include_resources=True
            )

    def _get_event_source(
        self,
        event_source_id: UUID,
        session: Session,
    ) -> EventSourceSchema:
        """Get an event_source by ID.

        Args:
            event_source_id: The ID of the event_source to get.
            session: The DB session.

        Returns:
            The event_source schema.
        """
        return self._get_schema_by_name_or_id(
            object_name_or_id=event_source_id,
            schema_class=EventSourceSchema,
            schema_name="event_source",
            session=session,
        )

    def get_event_source(
        self,
        event_source_id: UUID,
        hydrate: bool = True,
    ) -> EventSourceResponse:
        """Get an event_source by ID.

        Args:
            event_source_id: The ID of the event_source to get.
            hydrate: Flag deciding whether to hydrate the output model(s)
                by including metadata fields in the response.

        Returns:
            The event_source.
        """
        with Session(self.engine) as session:
            return self._get_event_source(
                event_source_id=event_source_id, session=session
            ).to_model(include_metadata=hydrate, include_resources=True)

    def list_event_sources(
        self,
        event_source_filter_model: EventSourceFilter,
        hydrate: bool = False,
    ) -> Page[EventSourceResponse]:
        """List all event_sources matching the given filter criteria.

        Args:
            event_source_filter_model: All filter parameters including pagination
                params.
            hydrate: Flag deciding whether to hydrate the output model(s)
                by including metadata fields in the response.

        Returns:
            A list of all event_sources matching the filter criteria.
        """
        with Session(self.engine) as session:
            query = select(EventSourceSchema)
            return self.filter_and_paginate(
                session=session,
                query=query,
                table=EventSourceSchema,
                filter_model=event_source_filter_model,
                hydrate=hydrate,
            )

    def update_event_source(
        self,
        event_source_id: UUID,
        event_source_update: EventSourceUpdate,
    ) -> EventSourceResponse:
        """Update an existing event_source.

        Args:
            event_source_id: The ID of the event_source to update.
            event_source_update: The update to be applied to the event_source.

        Returns:
            The updated event_source.
        """
        with Session(self.engine) as session:
            event_source = self._get_event_source(
                session=session, event_source_id=event_source_id
            )
            event_source.update(update=event_source_update)
            session.add(event_source)
            session.commit()

            # Refresh the event_source that was just created
            session.refresh(event_source)
            return event_source.to_model(
                include_metadata=True, include_resources=True
            )

    def delete_event_source(self, event_source_id: UUID) -> None:
        """Delete an event_source.

        Args:
            event_source_id: The ID of the event_source to delete.

        Raises:
            KeyError: if the event_source doesn't exist.
        """
        with Session(self.engine) as session:
            event_source = self._get_event_source(
                event_source_id=event_source_id, session=session
            )
            if event_source is None:
                raise KeyError(
                    f"Unable to delete event_source with ID `{event_source_id}`: "
                    f"No event_source with this ID found."
                )
            session.delete(event_source)
            session.commit()

            # TODO: catch and throw proper error if it can't be deleted due to
            #  not-null constraints on triggers

    # ----------------------------- Pipeline runs -----------------------------

    def create_run(
        self, pipeline_run: PipelineRunRequest
    ) -> PipelineRunResponse:
        """Creates a pipeline run.

        Args:
            pipeline_run: The pipeline run to create.

        Returns:
            The created pipeline run.

        Raises:
            EntityExistsError: If a run with the same name already exists.
        """
        with Session(self.engine) as session:
            # Check if pipeline run with same name already exists.
            existing_domain_run = session.exec(
                select(PipelineRunSchema).where(
                    PipelineRunSchema.name == pipeline_run.name
                )
            ).first()
            if existing_domain_run is not None:
                raise EntityExistsError(
                    f"Unable to create pipeline run: A pipeline run with name "
                    f"'{pipeline_run.name}' already exists."
                )

            # Create the pipeline run
            new_run = PipelineRunSchema.from_request(pipeline_run)
            session.add(new_run)
            session.commit()

            return new_run.to_model(include_metadata=True)

    def get_run(
        self, run_name_or_id: Union[str, UUID], hydrate: bool = True
    ) -> PipelineRunResponse:
        """Gets a pipeline run.

        Args:
            run_name_or_id: The name or ID of the pipeline run to get.
            hydrate: Flag deciding whether to hydrate the output model(s)
                by including metadata fields in the response.

        Returns:
            The pipeline run.
        """
        with Session(self.engine) as session:
            return self._get_run_schema(
                run_name_or_id, session=session
            ).to_model(include_metadata=hydrate)

    def _replace_placeholder_run(
        self, pipeline_run: PipelineRunRequest
    ) -> PipelineRunResponse:
        """Replace a placeholder run with the requested pipeline run.

        Args:
            pipeline_run: Pipeline run request.

        Raises:
            KeyError: If no placeholder run exists.

        Returns:
            The run model.
        """
        with Session(self.engine) as session:
            run_schema = session.exec(
                select(PipelineRunSchema)
                # The following line locks the row in the DB, so anyone else
                # calling `SELECT ... FOR UPDATE` will wait until the first
                # transaction to do so finishes. After the first transaction
                # finishes, the subsequent queries will not be able to find a
                # placeholder run anymore, as we already updated the
                # orchestrator_run_id.
                # Note: This only locks a single row if the where clause of
                # the query is indexed (we have a unique index due to the
                # unique constraint on those columns). Otherwise this will lock
                # multiple rows or even the complete table which we want to
                # avoid.
                .with_for_update()
                .where(
                    PipelineRunSchema.deployment_id == pipeline_run.deployment
                )
                .where(
                    PipelineRunSchema.orchestrator_run_id.is_(None)  # type: ignore[union-attr]
                )
            ).first()

            if not run_schema:
                raise KeyError("No placeholder run found.")

            run_schema.update_placeholder(pipeline_run)
            session.add(run_schema)
            session.commit()

            return run_schema.to_model(include_metadata=True)

    def _get_run_by_orchestrator_run_id(
        self, orchestrator_run_id: str, deployment_id: UUID
    ) -> PipelineRunResponse:
        """Get a pipeline run based on deployment and orchestrator run ID.

        Args:
            orchestrator_run_id: The orchestrator run ID.
            deployment_id: The deployment ID.

        Raises:
            KeyError: If no run exists for the deployment and orchestrator run
                ID.

        Returns:
            The pipeline run.
        """
        with Session(self.engine) as session:
            run_schema = session.exec(
                select(PipelineRunSchema)
                .where(PipelineRunSchema.deployment_id == deployment_id)
                .where(
                    PipelineRunSchema.orchestrator_run_id
                    == orchestrator_run_id
                )
            ).first()

            if not run_schema:
                raise KeyError(
                    f"Unable to get run for orchestrator run ID "
                    f"{orchestrator_run_id} and deployment ID {deployment_id}."
                )

            return run_schema.to_model(include_metadata=True)

    def get_or_create_run(
        self, pipeline_run: PipelineRunRequest
    ) -> Tuple[PipelineRunResponse, bool]:
        """Gets or creates a pipeline run.

        If a run with the same ID or name already exists, it is returned.
        Otherwise, a new run is created.

        Args:
            pipeline_run: The pipeline run to get or create.

        # noqa: DAR401
        Raises:
            ValueError: If the request does not contain an orchestrator run ID.
            EntityExistsError: If a run with the same name already exists.
            RuntimeError: If the run fetching failed unexpectedly.

        Returns:
            The pipeline run, and a boolean indicating whether the run was
            created or not.
        """
        if not pipeline_run.orchestrator_run_id:
            raise ValueError(
                "Unable to get or create run for request with missing "
                "orchestrator run ID."
            )

        try:
            return (
                self._replace_placeholder_run(pipeline_run=pipeline_run),
                True,
            )
        except KeyError:
            # We were not able to find/replace a placeholder run. This could be
            # due to one of the following three reasons:
            # (1) There never was a placeholder run for the deployment. This is
            #     the case if the user ran the pipeline on a schedule.
            # (2) There was a placeholder run, but a previous pipeline run
            #     already used it. This is the case if users rerun a pipeline
            #     run e.g. from the orchestrator UI, as they will use the same
            #     deployment_id with a new orchestrator_run_id.
            # (3) A step of the same pipeline run already replaced the
            #     placeholder run.
            pass

        try:
            # We now try to create a new run. The following will happen in the
            # three cases described above:
            # (1) The behavior depends on whether we're the first step of the
            #     pipeline run that's trying to create the run. If yes, the
            #     `self.create_run(...)` will succeed. If no, a run with the
            #     same deployment_id and orchestrator_run_id already exists and
            #     the `self.create_run(...)` call will fail due to the unique
            #     constraint on those columns.
            # (2) Same as (1).
            # (3) A step of the same pipeline run replaced the placeholder
            #     run, which now contains the deployment_id and
            #     orchestrator_run_id of the run that we're trying to create.
            #     -> The `self.create_run(...) call will fail due to the unique
            #     constraint on those columns.
            return self.create_run(pipeline_run), True
        except (EntityExistsError, IntegrityError) as create_error:
            # Creating the run failed with an
            # - IntegrityError: This happens when we violated a unique
            #   constraint, which in turn means a run with the same
            #   deployment_id and orchestrator_run_id exists. We now fetch and
            #   return that run.
            # - EntityExistsError: This happens when a run with the same name
            #   already exists. This could be either a different run (in which
            #   case we want to fail) or a run created by a step of the same
            #   pipeline run (in which case we want to return it).
            # Note: The IntegrityError might also be raised when other unique
            # constraints get violated. The only other such constraint is the
            # primary key constraint on the run ID, which means we randomly
            # generated an existing UUID. In this case the call below will fail,
            # but the chance of that happening is so low we don't handle it.
            try:
                return (
                    self._get_run_by_orchestrator_run_id(
                        orchestrator_run_id=pipeline_run.orchestrator_run_id,
                        deployment_id=pipeline_run.deployment,
                    ),
                    False,
                )
            except KeyError:
                if isinstance(create_error, EntityExistsError):
                    # There was a run with the same name which does not share
                    # the deployment_id and orchestrator_run_id -> We fail with
                    # the error that run names must be unique.
                    raise create_error from None

                # This should never happen as the run creation failed with an
                # IntegrityError which means a run with the deployment_id and
                # orchestrator_run_id exists.
                raise RuntimeError(
                    f"Failed to get or create run: {create_error}"
                )

    def list_runs(
        self,
        runs_filter_model: PipelineRunFilter,
        hydrate: bool = False,
    ) -> Page[PipelineRunResponse]:
        """List all pipeline runs matching the given filter criteria.

        Args:
            runs_filter_model: All filter parameters including pagination
                params.
            hydrate: Flag deciding whether to hydrate the output model(s)
                by including metadata fields in the response.

        Returns:
            A list of all pipeline runs matching the filter criteria.
        """
        with Session(self.engine) as session:
            query = select(PipelineRunSchema)
            return self.filter_and_paginate(
                session=session,
                query=query,
                table=PipelineRunSchema,
                filter_model=runs_filter_model,
                hydrate=hydrate,
            )

    def update_run(
        self, run_id: UUID, run_update: PipelineRunUpdate
    ) -> PipelineRunResponse:
        """Updates a pipeline run.

        Args:
            run_id: The ID of the pipeline run to update.
            run_update: The update to be applied to the pipeline run.

        Returns:
            The updated pipeline run.

        Raises:
            KeyError: if the pipeline run doesn't exist.
        """
        with Session(self.engine) as session:
            # Check if pipeline run with the given ID exists
            existing_run = session.exec(
                select(PipelineRunSchema).where(PipelineRunSchema.id == run_id)
            ).first()
            if existing_run is None:
                raise KeyError(
                    f"Unable to update pipeline run with ID {run_id}: "
                    f"No pipeline run with this ID found."
                )

            # Update the pipeline run
            existing_run.update(run_update=run_update)
            session.add(existing_run)
            session.commit()

            session.refresh(existing_run)
            return existing_run.to_model(include_metadata=True)

    def delete_run(self, run_id: UUID) -> None:
        """Deletes a pipeline run.

        Args:
            run_id: The ID of the pipeline run to delete.

        Raises:
            KeyError: if the pipeline run doesn't exist.
        """
        with Session(self.engine) as session:
            # Check if pipeline run with the given ID exists
            existing_run = session.exec(
                select(PipelineRunSchema).where(PipelineRunSchema.id == run_id)
            ).first()
            if existing_run is None:
                raise KeyError(
                    f"Unable to delete pipeline run with ID {run_id}: "
                    f"No pipeline run with this ID found."
                )

            # Delete the pipeline run
            session.delete(existing_run)
            session.commit()

    def count_runs(self, filter_model: Optional[PipelineRunFilter]) -> int:
        """Count all pipeline runs.

        Args:
            filter_model: The filter model to filter the runs.

        Returns:
            The number of pipeline runs.
        """
        return self._count_entity(
            schema=PipelineRunSchema, filter_model=filter_model
        )

    # ----------------------------- Run Metadata -----------------------------

    def create_run_metadata(
        self, run_metadata: RunMetadataRequest
    ) -> List[RunMetadataResponse]:
        """Creates run metadata.

        Args:
            run_metadata: The run metadata to create.

        Returns:
            The created run metadata.
        """
        return_value: List[RunMetadataResponse] = []
        with Session(self.engine) as session:
            for key, value in run_metadata.values.items():
                type_ = run_metadata.types[key]
                run_metadata_schema = RunMetadataSchema(
                    workspace_id=run_metadata.workspace,
                    user_id=run_metadata.user,
                    resource_id=run_metadata.resource_id,
                    resource_type=run_metadata.resource_type.value,
                    stack_component_id=run_metadata.stack_component_id,
                    key=key,
                    value=json.dumps(value),
                    type=type_,
                )
                session.add(run_metadata_schema)
                session.commit()
                return_value.append(
                    run_metadata_schema.to_model(include_metadata=True)
                )
        return return_value

    def get_run_metadata(
        self, run_metadata_id: UUID, hydrate: bool = True
    ) -> RunMetadataResponse:
        """Gets run metadata with the given ID.

        Args:
            run_metadata_id: The ID of the run metadata to get.
            hydrate: Flag deciding whether to hydrate the output model(s)
                by including metadata fields in the response.

        Returns:
            The run metadata.

        Raises:
            KeyError: if the run metadata doesn't exist.
        """
        with Session(self.engine) as session:
            run_metadata = session.exec(
                select(RunMetadataSchema).where(
                    RunMetadataSchema.id == run_metadata_id
                )
            ).first()
            if run_metadata is None:
                raise KeyError(
                    f"Unable to get run metadata with ID "
                    f"{run_metadata_id}: "
                    f"No run metadata with this ID found."
                )
            return run_metadata.to_model(include_metadata=hydrate)

    def list_run_metadata(
        self,
        run_metadata_filter_model: RunMetadataFilter,
        hydrate: bool = False,
    ) -> Page[RunMetadataResponse]:
        """List run metadata.

        Args:
            run_metadata_filter_model: All filter parameters including
                pagination params.
            hydrate: Flag deciding whether to hydrate the output model(s)
                by including metadata fields in the response.

        Returns:
            The run metadata.
        """
        with Session(self.engine) as session:
            query = select(RunMetadataSchema)
            return self.filter_and_paginate(
                session=session,
                query=query,
                table=RunMetadataSchema,
                filter_model=run_metadata_filter_model,
                hydrate=hydrate,
            )

    # ----------------------------- Schedules -----------------------------

    def create_schedule(self, schedule: ScheduleRequest) -> ScheduleResponse:
        """Creates a new schedule.

        Args:
            schedule: The schedule to create.

        Returns:
            The newly created schedule.
        """
        with Session(self.engine) as session:
            new_schedule = ScheduleSchema.from_request(schedule)
            session.add(new_schedule)
            session.commit()
            return new_schedule.to_model(include_metadata=True)

    def get_schedule(
        self, schedule_id: UUID, hydrate: bool = True
    ) -> ScheduleResponse:
        """Get a schedule with a given ID.

        Args:
            schedule_id: ID of the schedule.
            hydrate: Flag deciding whether to hydrate the output model(s)
                by including metadata fields in the response.

        Returns:
            The schedule.

        Raises:
            KeyError: if the schedule does not exist.
        """
        with Session(self.engine) as session:
            # Check if schedule with the given ID exists
            schedule = session.exec(
                select(ScheduleSchema).where(ScheduleSchema.id == schedule_id)
            ).first()
            if schedule is None:
                raise KeyError(
                    f"Unable to get schedule with ID '{schedule_id}': "
                    "No schedule with this ID found."
                )
            return schedule.to_model(include_metadata=hydrate)

    def list_schedules(
        self,
        schedule_filter_model: ScheduleFilter,
        hydrate: bool = False,
    ) -> Page[ScheduleResponse]:
        """List all schedules in the workspace.

        Args:
            schedule_filter_model: All filter parameters including pagination
                params
            hydrate: Flag deciding whether to hydrate the output model(s)
                by including metadata fields in the response.

        Returns:
            A list of schedules.
        """
        with Session(self.engine) as session:
            query = select(ScheduleSchema)
            return self.filter_and_paginate(
                session=session,
                query=query,
                table=ScheduleSchema,
                filter_model=schedule_filter_model,
                hydrate=hydrate,
            )

    def update_schedule(
        self,
        schedule_id: UUID,
        schedule_update: ScheduleUpdate,
    ) -> ScheduleResponse:
        """Updates a schedule.

        Args:
            schedule_id: The ID of the schedule to be updated.
            schedule_update: The update to be applied.

        Returns:
            The updated schedule.

        Raises:
            KeyError: if the schedule doesn't exist.
        """
        with Session(self.engine) as session:
            # Check if schedule with the given ID exists
            existing_schedule = session.exec(
                select(ScheduleSchema).where(ScheduleSchema.id == schedule_id)
            ).first()
            if existing_schedule is None:
                raise KeyError(
                    f"Unable to update schedule with ID {schedule_id}: "
                    f"No schedule with this ID found."
                )

            # Update the schedule
            existing_schedule = existing_schedule.update(schedule_update)
            session.add(existing_schedule)
            session.commit()
            return existing_schedule.to_model(include_metadata=True)

    def delete_schedule(self, schedule_id: UUID) -> None:
        """Deletes a schedule.

        Args:
            schedule_id: The ID of the schedule to delete.

        Raises:
            KeyError: if the schedule doesn't exist.
        """
        with Session(self.engine) as session:
            # Check if schedule with the given ID exists
            schedule = session.exec(
                select(ScheduleSchema).where(ScheduleSchema.id == schedule_id)
            ).first()
            if schedule is None:
                raise KeyError(
                    f"Unable to delete schedule with ID {schedule_id}: "
                    f"No schedule with this ID found."
                )

            # Delete the schedule
            session.delete(schedule)
            session.commit()

    # ------------------------- Secrets -------------------------

    def _check_sql_secret_scope(
        self,
        session: Session,
        secret_name: str,
        scope: SecretScope,
        workspace: UUID,
        user: UUID,
        exclude_secret_id: Optional[UUID] = None,
    ) -> Tuple[bool, str]:
        """Checks if a secret with the given name already exists in the given scope.

        This method enforces the following scope rules:

          - only one workspace-scoped secret with the given name can exist
            in the target workspace.
          - only one user-scoped secret with the given name can exist in the
            target workspace for the target user.

        Args:
            session: The SQLAlchemy session.
            secret_name: The name of the secret.
            scope: The scope of the secret.
            workspace: The ID of the workspace to which the secret belongs.
            user: The ID of the user to which the secret belongs.
            exclude_secret_id: The ID of a secret to exclude from the check
                (used e.g. during an update to exclude the existing secret).

        Returns:
            True if a secret with the given name already exists in the given
            scope, False otherwise, and an error message.
        """
        scope_filter = (
            select(SecretSchema)
            .where(SecretSchema.name == secret_name)
            .where(SecretSchema.scope == scope.value)
        )

        if scope in [SecretScope.WORKSPACE, SecretScope.USER]:
            scope_filter = scope_filter.where(
                SecretSchema.workspace_id == workspace
            )
        if scope == SecretScope.USER:
            scope_filter = scope_filter.where(SecretSchema.user_id == user)
        if exclude_secret_id is not None:
            scope_filter = scope_filter.where(
                SecretSchema.id != exclude_secret_id
            )

        existing_secret = session.exec(scope_filter).first()

        if existing_secret is not None:
            existing_secret_model = existing_secret.to_model(
                include_metadata=True
            )

            msg = (
                f"Found an existing {scope.value} scoped secret with the "
                f"same '{secret_name}' name"
            )
            if scope in [SecretScope.WORKSPACE, SecretScope.USER]:
                msg += (
                    f" in the same '{existing_secret_model.workspace.name}' "
                    f"workspace"
                )
            if scope == SecretScope.USER:
                assert existing_secret_model.user
                msg += (
                    f" for the same '{existing_secret_model.user.name}' user"
                )

            return True, msg

        return False, ""

    def _set_secret_values(
        self, secret_id: UUID, values: Dict[str, str], backup: bool = True
    ) -> None:
        """Sets the values of a secret in the configured secrets store.

        Args:
            secret_id: The ID of the secret to set the values of.
            values: The values to set.
            backup: Whether to back up the values in the backup secrets store,
                if configured.

        # noqa: DAR401
        """

        def do_backup() -> bool:
            """Backs up the values of a secret in the configured backup secrets store.

            Returns:
                True if the backup succeeded, False otherwise.
            """
            if not backup or not self.backup_secrets_store:
                return False
            logger.info(
                f"Storing secret {secret_id} in the backup secrets store. "
            )
            try:
                self._backup_secret_values(secret_id=secret_id, values=values)
            except Exception:
                logger.exception(
                    f"Failed to store secret values for secret with ID "
                    f"{secret_id} in the backup secrets store. "
                )
                return False
            return True

        try:
            self.secrets_store.store_secret_values(
                secret_id=secret_id, secret_values=values
            )
        except Exception:
            logger.exception(
                f"Failed to store secret values for secret with ID "
                f"{secret_id} in the primary secrets store. "
            )
            if not do_backup():
                raise
        else:
            do_backup()

    def _backup_secret_values(
        self, secret_id: UUID, values: Dict[str, str]
    ) -> None:
        """Backs up the values of a secret in the configured backup secrets store.

        Args:
            secret_id: The ID of the secret the values of which to backup.
            values: The values to back up.
        """
        if self.backup_secrets_store:
            # We attempt either an update or a create operation depending on
            # whether the secret values are already stored in the backup secrets
            # store. This is to account for any inconsistencies in the backup
            # secrets store without impairing the backup functionality.
            try:
                self.backup_secrets_store.get_secret_values(
                    secret_id=secret_id,
                )
            except KeyError:
                self.backup_secrets_store.store_secret_values(
                    secret_id=secret_id, secret_values=values
                )
            else:
                self.backup_secrets_store.update_secret_values(
                    secret_id=secret_id, secret_values=values
                )

    def _get_secret_values(
        self, secret_id: UUID, use_backup: bool = True
    ) -> Dict[str, str]:
        """Gets the values of a secret from the configured secrets store.

        Args:
            secret_id: The ID of the secret to get the values of.
            use_backup: Whether to use the backup secrets store if the primary
                secrets store fails to retrieve the values and if a backup
                secrets store is configured.

        Returns:
            The values of the secret.

        # noqa: DAR401
        """
        try:
            return self.secrets_store.get_secret_values(
                secret_id=secret_id,
            )
        except Exception as e:
            if use_backup and self.backup_secrets_store:
                logger.exception(
                    f"Failed to get secret values for secret with ID "
                    f"{secret_id} from the primary secrets store. "
                    f"Trying to get them from the backup secrets store. "
                )
                try:
                    backup_values = self._get_backup_secret_values(
                        secret_id=secret_id
                    )
                    if isinstance(e, KeyError):
                        # Attempt to automatically restore the values in the
                        # primary secrets store if the backup secrets store
                        # succeeds in retrieving them and if the values are
                        # missing in the primary secrets store.
                        try:
                            self.secrets_store.store_secret_values(
                                secret_id=secret_id,
                                secret_values=backup_values,
                            )
                        except Exception:
                            logger.exception(
                                f"Failed to restore secret values for secret "
                                f"with ID {secret_id} in the primary secrets "
                                "store. "
                            )
                    return backup_values
                except Exception:
                    logger.exception(
                        f"Failed to get secret values for secret with ID "
                        f"{secret_id} from the backup secrets store. "
                    )
            raise

    def _get_backup_secret_values(self, secret_id: UUID) -> Dict[str, str]:
        """Gets the backup values of a secret from the configured backup secrets store.

        Args:
            secret_id: The ID of the secret to get the values of.

        Returns:
            The backup values of the secret.

        Raises:
            KeyError: If no backup secrets store is configured.
        """
        if self.backup_secrets_store:
            return self.backup_secrets_store.get_secret_values(
                secret_id=secret_id,
            )
        raise KeyError(
            f"Unable to get backup secret values for secret with ID "
            f"{secret_id}: No backup secrets store is configured."
        )

    def _update_secret_values(
        self,
        secret_id: UUID,
        values: Dict[str, Optional[str]],
        overwrite: bool = False,
        backup: bool = True,
    ) -> Dict[str, str]:
        """Updates the values of a secret in the configured secrets store.

        This method will update the existing values with the new values
        and drop `None` values.

        Args:
            secret_id: The ID of the secret to set the values of.
            values: The updated values to set.
            overwrite: Whether to overwrite the existing values with the new
                values. If set to False, the new values will be merged with the
                existing values.
            backup: Whether to back up the updated values in the backup secrets
                store, if configured.

        Returns:
            The updated values.

        # noqa: DAR401
        """
        try:
            existing_values = self._get_secret_values(
                secret_id=secret_id, use_backup=backup
            )
        except KeyError:
            logger.error(
                f"Unable to update secret values for secret with ID "
                f"{secret_id}: No secret with this ID found in the secrets "
                f"store back-end. Creating a new secret instead."
            )
            # If no secret values are yet stored in the secrets store,
            # we simply treat this as a create operation. This is to account
            # for cases in which secrets are manually deleted in the secrets
            # store backend or when the secrets store backend is reconfigured to
            # a different account, provider, region etc. without migrating
            # the actual existing secrets themselves.
            new_values: Dict[str, str] = {
                k: v for k, v in values.items() if v is not None
            }
            self._set_secret_values(
                secret_id=secret_id, values=new_values, backup=backup
            )
            return new_values

        if overwrite:
            existing_values = {
                k: v for k, v in values.items() if v is not None
            }
        else:
            for k, v in values.items():
                if v is not None:
                    existing_values[k] = v
                # Drop values removed in the update
                if v is None and k in existing_values:
                    del existing_values[k]

        def do_backup() -> bool:
            """Backs up the values of a secret in the configured backup secrets store.

            Returns:
                True if the backup succeeded, False otherwise.
            """
            if not backup or not self.backup_secrets_store:
                return False
            logger.info(
                f"Storing secret {secret_id} in the backup secrets store. "
            )
            try:
                self._backup_secret_values(
                    secret_id=secret_id, values=existing_values
                )
            except Exception:
                logger.exception(
                    f"Failed to store secret values for secret with ID "
                    f"{secret_id} in the backup secrets store. "
                )
                return False
            return True

        try:
            self.secrets_store.update_secret_values(
                secret_id=secret_id, secret_values=existing_values
            )
        except Exception:
            logger.exception(
                f"Failed to update secret values for secret with ID "
                f"{secret_id} in the primary secrets store. "
            )
            if not do_backup():
                raise
        else:
            do_backup()

        return existing_values

    def _delete_secret_values(
        self,
        secret_id: UUID,
        delete_backup: bool = True,
    ) -> None:
        """Deletes the values of a secret in the configured secrets store.

        Args:
            secret_id: The ID of the secret for which to delete the values.
            delete_backup: Whether to delete the backup values of the secret
                from the backup secrets store, if configured.

        # noqa: DAR401
        """

        def do_delete_backup() -> bool:
            """Deletes the backup values of a secret in the configured backup secrets store.

            Returns:
                True if the backup deletion succeeded, False otherwise.
            """
            if not delete_backup or not self.backup_secrets_store:
                return False

            logger.info(
                f"Deleting secret {secret_id} from the backup secrets store."
            )
            try:
                self._delete_backup_secret_values(secret_id=secret_id)
            except KeyError:
                # If the secret doesn't exist in the backup secrets store, we
                # consider this a success.
                return True
            except Exception:
                logger.exception(
                    f"Failed to delete secret values for secret with ID "
                    f"{secret_id} from the backup secrets store. "
                )
                return False

            return True

        try:
            self.secrets_store.delete_secret_values(secret_id=secret_id)
        except KeyError:
            # If the secret doesn't exist in the primary secrets store, we
            # consider this a success.
            do_delete_backup()
        except Exception:
            logger.exception(
                f"Failed to delete secret values for secret with ID "
                f"{secret_id} from the primary secrets store. "
            )
            if not do_delete_backup():
                raise
        else:
            do_delete_backup()

    def _delete_backup_secret_values(
        self,
        secret_id: UUID,
    ) -> None:
        """Deletes the backup values of a secret in the configured backup secrets store.

        Args:
            secret_id: The ID of the secret for which to delete the backup values.
        """
        if self.backup_secrets_store:
            self.backup_secrets_store.delete_secret_values(secret_id=secret_id)

    @track_decorator(AnalyticsEvent.CREATED_SECRET)
    def create_secret(self, secret: SecretRequest) -> SecretResponse:
        """Creates a new secret.

        The new secret is also validated against the scoping rules enforced in
        the secrets store:

          - only one workspace-scoped secret with the given name can exist
            in the target workspace.
          - only one user-scoped secret with the given name can exist in the
            target workspace for the target user.

        Args:
            secret: The secret to create.

        Returns:
            The newly created secret.

        Raises:
            EntityExistsError: If a secret with the same name already exists in
                the same scope.
        """
        with Session(self.engine) as session:
            # Check if a secret with the same name already exists in the same
            # scope.
            secret_exists, msg = self._check_sql_secret_scope(
                session=session,
                secret_name=secret.name,
                scope=secret.scope,
                workspace=secret.workspace,
                user=secret.user,
            )
            if secret_exists:
                raise EntityExistsError(msg)

            new_secret = SecretSchema.from_request(
                secret,
            )
            session.add(new_secret)
            session.commit()

            secret_model = new_secret.to_model(include_metadata=True)

        try:
            # Set the secret values in the configured secrets store
            self._set_secret_values(
                secret_id=new_secret.id, values=secret.secret_values
            )
        except:
            # If setting the secret values fails, delete the secret from the
            # database.
            with Session(self.engine) as session:
                session.delete(new_secret)
                session.commit()
            raise

        secret_model.set_secrets(secret.secret_values)
        return secret_model

    def get_secret(
        self, secret_id: UUID, hydrate: bool = True
    ) -> SecretResponse:
        """Get a secret by ID.

        Args:
            secret_id: The ID of the secret to fetch.
            hydrate: Flag deciding whether to hydrate the output model(s)
                by including metadata fields in the response.

        Returns:
            The secret.

        Raises:
            KeyError: if the secret doesn't exist.
        """
        with Session(self.engine) as session:
            secret_in_db = session.exec(
                select(SecretSchema).where(SecretSchema.id == secret_id)
            ).first()
            if secret_in_db is None:
                raise KeyError(f"Secret with ID {secret_id} not found.")
            secret_model = secret_in_db.to_model(include_metadata=hydrate)

        secret_model.set_secrets(self._get_secret_values(secret_id=secret_id))

        return secret_model

    def list_secrets(
        self, secret_filter_model: SecretFilter, hydrate: bool = False
    ) -> Page[SecretResponse]:
        """List all secrets matching the given filter criteria.

        Note that returned secrets do not include any secret values. To fetch
        the secret values, use `get_secret`.

        Args:
            secret_filter_model: All filter parameters including pagination
                params.
            hydrate: Flag deciding whether to hydrate the output model(s)
                by including metadata fields in the response.

        Returns:
            A list of all secrets matching the filter criteria, with pagination
            information and sorted according to the filter criteria. The
            returned secrets do not include any secret values, only metadata. To
            fetch the secret values, use `get_secret` individually with each
            secret.
        """
        with Session(self.engine) as session:
            query = select(SecretSchema)
            return self.filter_and_paginate(
                session=session,
                query=query,
                table=SecretSchema,
                filter_model=secret_filter_model,
                hydrate=hydrate,
            )

    def update_secret(
        self, secret_id: UUID, secret_update: SecretUpdate
    ) -> SecretResponse:
        """Updates a secret.

        Secret values that are specified as `None` in the update that are
        present in the existing secret are removed from the existing secret.
        Values that are present in both secrets are overwritten. All other
        values in both the existing secret and the update are kept (merged).

        If the update includes a change of name or scope, the scoping rules
        enforced in the secrets store are used to validate the update:

          - only one workspace-scoped secret with the given name can exist
            in the target workspace.
          - only one user-scoped secret with the given name can exist in the
            target workspace for the target user.

        Args:
            secret_id: The ID of the secret to be updated.
            secret_update: The update to be applied.

        Returns:
            The updated secret.

        Raises:
            KeyError: if the secret doesn't exist.
            EntityExistsError: If a secret with the same name already exists in
                the same scope.
        """
        with Session(self.engine) as session:
            existing_secret = session.exec(
                select(SecretSchema).where(SecretSchema.id == secret_id)
            ).first()

            if not existing_secret:
                raise KeyError(f"Secret with ID {secret_id} not found.")

            # A change in name or scope requires a check of the scoping rules.
            if (
                secret_update.name is not None
                and existing_secret.name != secret_update.name
                or secret_update.scope is not None
                and existing_secret.scope != secret_update.scope
            ):
                secret_exists, msg = self._check_sql_secret_scope(
                    session=session,
                    secret_name=secret_update.name or existing_secret.name,
                    scope=secret_update.scope
                    or SecretScope(existing_secret.scope),
                    workspace=existing_secret.workspace.id,
                    user=existing_secret.user.id,
                    exclude_secret_id=secret_id,
                )

                if secret_exists:
                    raise EntityExistsError(msg)

            existing_secret.update(
                secret_update=secret_update,
            )
            session.add(existing_secret)
            session.commit()

            # Refresh the Model that was just created
            session.refresh(existing_secret)
            secret_model = existing_secret.to_model(include_metadata=True)

        if secret_update.values is not None:
            # Update the secret values in the configured secrets store
            updated_values = self._update_secret_values(
                secret_id=secret_id,
                values=secret_update.get_secret_values_update(),
            )
            secret_model.set_secrets(updated_values)
        else:
            secret_model.set_secrets(self._get_secret_values(secret_id))

        return secret_model

    def delete_secret(self, secret_id: UUID) -> None:
        """Delete a secret.

        Args:
            secret_id: The id of the secret to delete.

        Raises:
            KeyError: if the secret doesn't exist.
        """
        # Delete the secret values in the configured secrets store
        try:
            self._delete_secret_values(secret_id=secret_id)
        except KeyError:
            # If the secret values don't exist in the secrets store, we don't
            # need to raise an error.
            pass

        with Session(self.engine) as session:
            try:
                secret_in_db = session.exec(
                    select(SecretSchema).where(SecretSchema.id == secret_id)
                ).one()
                session.delete(secret_in_db)
                session.commit()
            except NoResultFound:
                raise KeyError(f"Secret with ID {secret_id} not found.")

    def backup_secrets(
        self, ignore_errors: bool = True, delete_secrets: bool = False
    ) -> None:
        """Backs up all secrets to the configured backup secrets store.

        Args:
            ignore_errors: Whether to ignore individual errors during the backup
                process and attempt to backup all secrets.
            delete_secrets: Whether to delete the secrets that have been
                successfully backed up from the primary secrets store. Setting
                this flag effectively moves all secrets from the primary secrets
                store to the backup secrets store.

        # noqa: DAR401
        Raises:
            BackupSecretsStoreNotConfiguredError: if no backup secrets store is
                configured.
        """
        if not self.backup_secrets_store:
            raise BackupSecretsStoreNotConfiguredError(
                "Unable to backup secrets: No backup secrets store is "
                "configured."
            )

        with Session(self.engine) as session:
            secrets_in_db = session.exec(select(SecretSchema)).all()

        for secret in secrets_in_db:
            try:
                values = self._get_secret_values(
                    secret_id=secret.id, use_backup=False
                )
            except Exception:
                logger.exception(
                    f"Failed to get secret values for secret with ID "
                    f"{secret.id}."
                )
                if ignore_errors:
                    continue
                raise

            try:
                self._backup_secret_values(secret_id=secret.id, values=values)
            except Exception:
                logger.exception(
                    f"Failed to backup secret with ID {secret.id}. "
                )
                if ignore_errors:
                    continue
                raise

            if delete_secrets:
                try:
                    self._delete_secret_values(
                        secret_id=secret.id, delete_backup=False
                    )
                except Exception:
                    logger.exception(
                        f"Failed to delete secret with ID {secret.id} from the "
                        f"primary secrets store after backing it up to the "
                        f"backup secrets store."
                    )
                    if ignore_errors:
                        continue
                    raise

    def restore_secrets(
        self, ignore_errors: bool = False, delete_secrets: bool = False
    ) -> None:
        """Restore all secrets from the configured backup secrets store.

        Args:
            ignore_errors: Whether to ignore individual errors during the
                restore process and attempt to restore all secrets.
            delete_secrets: Whether to delete the secrets that have been
                successfully restored from the backup secrets store. Setting
                this flag effectively moves all secrets from the backup secrets
                store to the primary secrets store.

        # noqa: DAR401
        Raises:
            BackupSecretsStoreNotConfiguredError: if no backup secrets store is
                configured.
        """
        if not self.backup_secrets_store:
            raise BackupSecretsStoreNotConfiguredError(
                "Unable to restore secrets: No backup secrets store is "
                "configured."
            )

        with Session(self.engine) as session:
            secrets_in_db = session.exec(select(SecretSchema)).all()

        for secret in secrets_in_db:
            try:
                values = self._get_backup_secret_values(secret_id=secret.id)
            except Exception:
                logger.exception(
                    f"Failed to get backup secret values for secret with ID "
                    f"{secret.id}."
                )
                if ignore_errors:
                    continue
                raise

            try:
                self._update_secret_values(
                    secret_id=secret.id,
                    values=cast(Dict[str, Optional[str]], values),
                    overwrite=True,
                    backup=False,
                )
            except Exception:
                logger.exception(
                    f"Failed to restore secret with ID {secret.id}. "
                )
                if ignore_errors:
                    continue
                raise

            if delete_secrets:
                try:
                    self._delete_backup_secret_values(secret_id=secret.id)
                except Exception:
                    logger.exception(
                        f"Failed to delete backup secret with ID {secret.id} "
                        f"from the backup secrets store after restoring it to "
                        f"the primary secrets store."
                    )
                    if ignore_errors:
                        continue
                    raise

    # ------------------------- Service Accounts -------------------------

    @track_decorator(AnalyticsEvent.CREATED_SERVICE_ACCOUNT)
    def create_service_account(
        self, service_account: ServiceAccountRequest
    ) -> ServiceAccountResponse:
        """Creates a new service account.

        Args:
            service_account: Service account to be created.

        Returns:
            The newly created service account.

        Raises:
            EntityExistsError: If a user or service account with the given name
                already exists.
        """
        with Session(self.engine) as session:
            # Check if a service account with the given name already
            # exists
            err_msg = (
                f"Unable to create service account with name "
                f"'{service_account.name}': Found existing service "
                "account with this name."
            )
            try:
                self._get_account_schema(
                    service_account.name, session=session, service_account=True
                )
                raise EntityExistsError(err_msg)
            except KeyError:
                pass

            # Create the service account
            new_account = UserSchema.from_service_account_request(
                service_account
            )
            session.add(new_account)
            # on commit an IntegrityError may arise we let it bubble up
            session.commit()

            return new_account.to_service_account_model(include_metadata=True)

    def get_service_account(
        self,
        service_account_name_or_id: Union[str, UUID],
        hydrate: bool = True,
    ) -> ServiceAccountResponse:
        """Gets a specific service account.

        Raises a KeyError in case a service account with that id does not exist.

        Args:
            service_account_name_or_id: The name or ID of the service account to
                get.
            hydrate: Flag deciding whether to hydrate the output model(s)
                by including metadata fields in the response.

        Returns:
            The requested service account, if it was found.
        """
        with Session(self.engine) as session:
            account = self._get_account_schema(
                service_account_name_or_id,
                session=session,
                service_account=True,
            )

            return account.to_service_account_model(include_metadata=hydrate)

    def list_service_accounts(
        self,
        filter_model: ServiceAccountFilter,
        hydrate: bool = False,
    ) -> Page[ServiceAccountResponse]:
        """List all service accounts.

        Args:
            filter_model: All filter parameters including pagination
                params.
            hydrate: Flag deciding whether to hydrate the output model(s)
                by including metadata fields in the response.

        Returns:
            A list of filtered service accounts.
        """
        with Session(self.engine) as session:
            query = select(UserSchema)
            paged_service_accounts: Page[ServiceAccountResponse] = (
                self.filter_and_paginate(
                    session=session,
                    query=query,
                    table=UserSchema,
                    filter_model=filter_model,
                    custom_schema_to_model_conversion=lambda user: user.to_service_account_model(
                        include_metadata=hydrate
                    ),
                    hydrate=hydrate,
                )
            )
            return paged_service_accounts

    def update_service_account(
        self,
        service_account_name_or_id: Union[str, UUID],
        service_account_update: ServiceAccountUpdate,
    ) -> ServiceAccountResponse:
        """Updates an existing service account.

        Args:
            service_account_name_or_id: The name or the ID of the service
                account to update.
            service_account_update: The update to be applied to the service
                account.

        Returns:
            The updated service account.

        Raises:
            EntityExistsError: If a user or service account with the given name
                already exists.
        """
        with Session(self.engine) as session:
            existing_service_account = self._get_account_schema(
                service_account_name_or_id,
                session=session,
                service_account=True,
            )

            if (
                service_account_update.name is not None
                and service_account_update.name
                != existing_service_account.name
            ):
                try:
                    self._get_account_schema(
                        service_account_update.name,
                        session=session,
                        service_account=True,
                    )
                    raise EntityExistsError(
                        f"Unable to update service account with name "
                        f"'{service_account_update.name}': Found an existing "
                        "service account with this name."
                    )
                except KeyError:
                    pass

            existing_service_account.update_service_account(
                service_account_update=service_account_update
            )
            session.add(existing_service_account)
            session.commit()

            # Refresh the Model that was just created
            session.refresh(existing_service_account)
            return existing_service_account.to_service_account_model(
                include_metadata=True
            )

    def delete_service_account(
        self,
        service_account_name_or_id: Union[str, UUID],
    ) -> None:
        """Delete a service account.

        Args:
            service_account_name_or_id: The name or the ID of the service
                account to delete.

        Raises:
            IllegalOperationError: if the service account has already been used
                to create other resources.
        """
        with Session(self.engine) as session:
            service_account = self._get_account_schema(
                service_account_name_or_id,
                session=session,
                service_account=True,
            )
            # Check if the service account has any resources associated with it
            # and raise an error if it does.
            if self._account_owns_resources(service_account, session=session):
                raise IllegalOperationError(
                    "The service account has already been used to create "
                    "other resources that it now owns and therefore cannot be "
                    "deleted. Please delete all resources owned by the service "
                    "account or consider deactivating it instead."
                )

            session.delete(service_account)
            session.commit()

    # --------------------------- Service Connectors ---------------------------

    @track_decorator(AnalyticsEvent.CREATED_SERVICE_CONNECTOR)
    def create_service_connector(
        self, service_connector: ServiceConnectorRequest
    ) -> ServiceConnectorResponse:
        """Creates a new service connector.

        Args:
            service_connector: Service connector to be created.

        Returns:
            The newly created service connector.

        Raises:
            Exception: If anything goes wrong during the creation of the
                service connector.
        """
        # If the connector type is locally available, we validate the request
        # against the connector type schema before storing it in the database
        if service_connector_registry.is_registered(service_connector.type):
            connector_type = (
                service_connector_registry.get_service_connector_type(
                    service_connector.type
                )
            )
            service_connector.validate_and_configure_resources(
                connector_type=connector_type,
                resource_types=service_connector.resource_types,
                resource_id=service_connector.resource_id,
                configuration=service_connector.configuration,
                secrets=service_connector.secrets,
            )

        with Session(self.engine) as session:
            self._fail_if_service_connector_with_name_exists(
                name=service_connector.name,
                workspace_id=service_connector.workspace,
                session=session,
            )

            # Create the secret
            secret_id = self._create_connector_secret(
                connector_name=service_connector.name,
                user=service_connector.user,
                workspace=service_connector.workspace,
                secrets=service_connector.secrets,
            )
            try:
                # Create the service connector
                new_service_connector = ServiceConnectorSchema.from_request(
                    service_connector,
                    secret_id=secret_id,
                )

                session.add(new_service_connector)
                session.commit()

                session.refresh(new_service_connector)
            except Exception:
                # Delete the secret if it was created
                if secret_id:
                    try:
                        self.delete_secret(secret_id)
                    except Exception:
                        # Ignore any errors that occur while deleting the
                        # secret
                        pass

                raise

            connector = new_service_connector.to_model(include_metadata=True)
            self._populate_connector_type(connector)
            return connector

    def get_service_connector(
        self, service_connector_id: UUID, hydrate: bool = True
    ) -> ServiceConnectorResponse:
        """Gets a specific service connector.

        Args:
            service_connector_id: The ID of the service connector to get.
            hydrate: Flag deciding whether to hydrate the output model(s)
                by including metadata fields in the response.

        Returns:
            The requested service connector, if it was found.

        Raises:
            KeyError: If no service connector with the given ID exists.
        """
        with Session(self.engine) as session:
            service_connector = session.exec(
                select(ServiceConnectorSchema).where(
                    ServiceConnectorSchema.id == service_connector_id
                )
            ).first()

            if service_connector is None:
                raise KeyError(
                    f"Service connector with ID {service_connector_id} not "
                    "found."
                )

            connector = service_connector.to_model(include_metadata=hydrate)
            self._populate_connector_type(connector)
            return connector

    def list_service_connectors(
        self,
        filter_model: ServiceConnectorFilter,
        hydrate: bool = False,
    ) -> Page[ServiceConnectorResponse]:
        """List all service connectors.

        Args:
            filter_model: All filter parameters including pagination
                params.
            hydrate: Flag deciding whether to hydrate the output model(s)
                by including metadata fields in the response.

        Returns:
            A page of all service connectors.
        """

        def fetch_connectors(
            session: Session,
            query: Union[
                Select[ServiceConnectorSchema],
                SelectOfScalar[ServiceConnectorSchema],
            ],
            filter_model: BaseFilter,
        ) -> List[ServiceConnectorSchema]:
            """Custom fetch function for connector filtering and pagination.

            Applies resource type and label filters to the query.

            Args:
                session: The database session.
                query: The query to filter.
                filter_model: The filter model.

            Returns:
                The filtered and paginated results.
            """
            assert isinstance(filter_model, ServiceConnectorFilter)
            items = self._list_filtered_service_connectors(
                session=session, query=query, filter_model=filter_model
            )

            return items

        with Session(self.engine) as session:
            query = select(ServiceConnectorSchema)
            paged_connectors: Page[ServiceConnectorResponse] = (
                self.filter_and_paginate(
                    session=session,
                    query=query,
                    table=ServiceConnectorSchema,
                    filter_model=filter_model,
                    custom_fetch=fetch_connectors,
                    hydrate=hydrate,
                )
            )

            self._populate_connector_type(*paged_connectors.items)
            return paged_connectors

    def update_service_connector(
        self, service_connector_id: UUID, update: ServiceConnectorUpdate
    ) -> ServiceConnectorResponse:
        """Updates an existing service connector.

        The update model contains the fields to be updated. If a field value is
        set to None in the model, the field is not updated, but there are
        special rules concerning some fields:

        * the `configuration` and `secrets` fields together represent a full
        valid configuration update, not just a partial update. If either is
        set (i.e. not None) in the update, their values are merged together and
        will replace the existing configuration and secrets values.
        * the `resource_id` field value is also a full replacement value: if set
        to `None`, the resource ID is removed from the service connector.
        * the `expiration_seconds` field value is also a full replacement value:
        if set to `None`, the expiration is removed from the service connector.
        * the `secret_id` field value in the update is ignored, given that
        secrets are managed internally by the ZenML store.
        * the `labels` field is also a full labels update: if set (i.e. not
        `None`), all existing labels are removed and replaced by the new labels
        in the update.

        Args:
            service_connector_id: The ID of the service connector to update.
            update: The update to be applied to the service connector.

        Returns:
            The updated service connector.

        Raises:
            KeyError: If no service connector with the given ID exists.
            IllegalOperationError: If the service connector is referenced by
                one or more stack components and the update would change the
                connector type, resource type or resource ID.
        """
        with Session(self.engine) as session:
            existing_connector = session.exec(
                select(ServiceConnectorSchema).where(
                    ServiceConnectorSchema.id == service_connector_id
                )
            ).first()

            if existing_connector is None:
                raise KeyError(
                    f"Unable to update service connector with ID "
                    f"'{service_connector_id}': Found no existing service "
                    "connector with this ID."
                )

            # In case of a renaming update, make sure no service connector uses
            # that name already
            if update.name and existing_connector.name != update.name:
                self._fail_if_service_connector_with_name_exists(
                    name=update.name,
                    workspace_id=existing_connector.workspace_id,
                    session=session,
                )

            existing_connector_model = existing_connector.to_model(
                include_metadata=True
            )

            if len(existing_connector.components):
                # If the service connector is already used in one or more
                # stack components, the update is no longer allowed to change
                # the service connector's authentication method, connector type,
                # resource type, or resource ID
                if (
                    update.connector_type
                    and update.type != existing_connector_model.connector_type
                ):
                    raise IllegalOperationError(
                        "The service type of a service connector that is "
                        "already actively used in one or more stack components "
                        "cannot be changed."
                    )

                if (
                    update.auth_method
                    and update.auth_method
                    != existing_connector_model.auth_method
                ):
                    raise IllegalOperationError(
                        "The authentication method of a service connector that "
                        "is already actively used in one or more stack "
                        "components cannot be changed."
                    )

                if (
                    update.resource_types
                    and update.resource_types
                    != existing_connector_model.resource_types
                ):
                    raise IllegalOperationError(
                        "The resource type of a service connector that is "
                        "already actively used in one or more stack components "
                        "cannot be changed."
                    )

                # The resource ID field cannot be used as a partial update: if
                # set to None, the existing resource ID is also removed
                if update.resource_id != existing_connector_model.resource_id:
                    raise IllegalOperationError(
                        "The resource ID of a service connector that is "
                        "already actively used in one or more stack components "
                        "cannot be changed."
                    )

            # If the connector type is locally available, we validate the update
            # against the connector type schema before storing it in the
            # database
            if service_connector_registry.is_registered(
                existing_connector.connector_type
            ):
                connector_type = (
                    service_connector_registry.get_service_connector_type(
                        existing_connector.connector_type
                    )
                )
                # We need the auth method to be set to be able to validate the
                # configuration
                update.auth_method = (
                    update.auth_method or existing_connector_model.auth_method
                )
                # Validate the configuration update. If the configuration or
                # secrets fields are set, together they are merged into a
                # full configuration that is validated against the connector
                # type schema and replaces the existing configuration and
                # secrets values
                update.validate_and_configure_resources(
                    connector_type=connector_type,
                    resource_types=update.resource_types,
                    resource_id=update.resource_id,
                    configuration=update.configuration,
                    secrets=update.secrets,
                )

            # Update secret
            secret_id = self._update_connector_secret(
                existing_connector=existing_connector_model,
                updated_connector=update,
            )

            existing_connector.update(
                connector_update=update, secret_id=secret_id
            )
            session.add(existing_connector)
            session.commit()

            connector = existing_connector.to_model(include_metadata=True)
            self._populate_connector_type(connector)
            return connector

    def delete_service_connector(self, service_connector_id: UUID) -> None:
        """Deletes a service connector.

        Args:
            service_connector_id: The ID of the service connector to delete.

        Raises:
            KeyError: If no service connector with the given ID exists.
            IllegalOperationError: If the service connector is still referenced
                by one or more stack components.
        """
        with Session(self.engine) as session:
            try:
                service_connector = session.exec(
                    select(ServiceConnectorSchema).where(
                        ServiceConnectorSchema.id == service_connector_id
                    )
                ).one()

                if service_connector is None:
                    raise KeyError(
                        f"Service connector with ID {service_connector_id} not "
                        "found."
                    )

                if len(service_connector.components) > 0:
                    raise IllegalOperationError(
                        f"Service connector with ID {service_connector_id} "
                        f"cannot be deleted as it is still referenced by "
                        f"{len(service_connector.components)} "
                        "stack components. Before deleting this service "
                        "connector, make sure to remove it from all stack "
                        "components."
                    )
                else:
                    session.delete(service_connector)

                if service_connector.secret_id:
                    try:
                        self.delete_secret(service_connector.secret_id)
                    except KeyError:
                        # If the secret doesn't exist anymore, we can ignore
                        # this error
                        pass
            except NoResultFound as error:
                raise KeyError from error

            session.commit()

    @staticmethod
    def _fail_if_service_connector_with_name_exists(
        name: str,
        workspace_id: UUID,
        session: Session,
    ) -> None:
        """Raise an exception if a service connector with same name exists.

        Args:
            name: The name of the service connector
            workspace_id: The ID of the workspace
            session: The Session

        Raises:
            EntityExistsError: If a service connector with the given name
                already exists.
        """
        # Check if service connector with the same domain key (name, workspace)
        # already exists
        existing_domain_connector = session.exec(
            select(ServiceConnectorSchema)
            .where(ServiceConnectorSchema.name == name)
            .where(ServiceConnectorSchema.workspace_id == workspace_id)
        ).first()
        if existing_domain_connector is not None:
            raise EntityExistsError(
                f"Unable to register service connector with name '{name}': "
                "Found an existing service connector with the same name in the "
                f"same workspace '{existing_domain_connector.workspace.name}'."
            )

    def _create_connector_secret(
        self,
        connector_name: str,
        user: UUID,
        workspace: UUID,
        secrets: Optional[Dict[str, Optional[SecretStr]]],
    ) -> Optional[UUID]:
        """Creates a new secret to store the service connector secret credentials.

        Args:
            connector_name: The name of the service connector for which to
                create a secret.
            user: The ID of the user who owns the service connector.
            workspace: The ID of the workspace in which the service connector
                is registered.
            secrets: The secret credentials to store.

        Returns:
            The ID of the newly created secret or None, if the service connector
            does not contain any secret credentials.
        """
        if not secrets:
            return None

        # Generate a unique name for the secret
        # Replace all non-alphanumeric characters with a dash because
        # the secret name must be a valid DNS subdomain name in some
        # secrets stores
        connector_name = re.sub(r"[^a-zA-Z0-9-]", "-", connector_name)
        # Generate unique names using a random suffix until we find a name
        # that is not already in use
        while True:
            secret_name = f"connector-{connector_name}-{random_str(4)}".lower()
            existing_secrets = self.list_secrets(
                SecretFilter(
                    name=secret_name,
                )
            )
            if not existing_secrets.size:
                try:
                    return self.create_secret(
                        SecretRequest(
                            name=secret_name,
                            user=user,
                            workspace=workspace,
                            scope=SecretScope.WORKSPACE,
                            values=secrets,
                        )
                    ).id
                except KeyError:
                    # The secret already exists, try again
                    continue

    @staticmethod
    def _populate_connector_type(
        *service_connectors: ServiceConnectorResponse,
    ) -> None:
        """Populates the connector type of the given service connectors.

        If the connector type is not locally available, the connector type
        field is left as is.

        Args:
            service_connectors: The service connectors to populate.
        """
        for service_connector in service_connectors:
            if not service_connector_registry.is_registered(
                service_connector.type
            ):
                continue
            service_connector.set_connector_type(
                service_connector_registry.get_service_connector_type(
                    service_connector.type
                )
            )

    @staticmethod
    def _list_filtered_service_connectors(
        session: Session,
        query: Union[
            Select[ServiceConnectorSchema],
            SelectOfScalar[ServiceConnectorSchema],
        ],
        filter_model: ServiceConnectorFilter,
    ) -> List[ServiceConnectorSchema]:
        """Refine a service connector query.

        Applies resource type and label filters to the query.

        Args:
            session: The database session.
            query: The query to filter.
            filter_model: The filter model.

        Returns:
            The filtered list of service connectors.
        """
        items: List[ServiceConnectorSchema] = (
            session.exec(query).unique().all()
        )

        # filter out items that don't match the resource type
        if filter_model.resource_type:
            items = [
                item
                for item in items
                if filter_model.resource_type in item.resource_types_list
            ]

        # filter out items that don't match the labels
        if filter_model.labels:
            items = [
                item for item in items if item.has_labels(filter_model.labels)
            ]

        return items

    def _update_connector_secret(
        self,
        existing_connector: ServiceConnectorResponse,
        updated_connector: ServiceConnectorUpdate,
    ) -> Optional[UUID]:
        """Updates the secret for a service connector.

        If the secrets field in the service connector update is set (i.e. not
        None), the existing secret, if any, is replaced. If the secrets field is
        set to an empty dict, the existing secret is deleted.

        Args:
            existing_connector: Existing service connector for which to update a
                secret.
            updated_connector: Updated service connector.

        Returns:
            The ID of the updated secret or None, if the new service connector
            does not contain any secret credentials.
        """
        if updated_connector.secrets is None:
            # If the connector update does not contain a secrets update, keep
            # the existing secret (if any)
            return existing_connector.secret_id

        # Delete the existing secret (if any), to be replaced by the new secret
        if existing_connector.secret_id:
            try:
                self.delete_secret(existing_connector.secret_id)
            except KeyError:
                # Ignore if the secret no longer exists
                pass

        # If the new service connector does not contain any secret credentials,
        # return None
        if not updated_connector.secrets:
            return None

        assert existing_connector.user is not None
        # A secret does not exist yet, create a new one
        return self._create_connector_secret(
            connector_name=updated_connector.name or existing_connector.name,
            user=existing_connector.user.id,
            workspace=existing_connector.workspace.id,
            secrets=updated_connector.secrets,
        )

    def verify_service_connector_config(
        self,
        service_connector: ServiceConnectorRequest,
        list_resources: bool = True,
    ) -> ServiceConnectorResourcesModel:
        """Verifies if a service connector configuration has access to resources.

        Args:
            service_connector: The service connector configuration to verify.
            list_resources: If True, the list of all resources accessible
                through the service connector is returned.

        Returns:
            The list of resources that the service connector configuration has
            access to.
        """
        connector_instance = service_connector_registry.instantiate_connector(
            model=service_connector
        )
        return connector_instance.verify(list_resources=list_resources)

    def verify_service_connector(
        self,
        service_connector_id: UUID,
        resource_type: Optional[str] = None,
        resource_id: Optional[str] = None,
        list_resources: bool = True,
    ) -> ServiceConnectorResourcesModel:
        """Verifies if a service connector instance has access to one or more resources.

        Args:
            service_connector_id: The ID of the service connector to verify.
            resource_type: The type of resource to verify access to.
            resource_id: The ID of the resource to verify access to.
            list_resources: If True, the list of all resources accessible
                through the service connector and matching the supplied resource
                type and ID are returned.

        Returns:
            The list of resources that the service connector has access to,
            scoped to the supplied resource type and ID, if provided.
        """
        connector = self.get_service_connector(service_connector_id)

        connector_instance = service_connector_registry.instantiate_connector(
            model=connector
        )

        return connector_instance.verify(
            resource_type=resource_type,
            resource_id=resource_id,
            list_resources=list_resources,
        )

    def get_service_connector_client(
        self,
        service_connector_id: UUID,
        resource_type: Optional[str] = None,
        resource_id: Optional[str] = None,
    ) -> ServiceConnectorResponse:
        """Get a service connector client for a service connector and given resource.

        Args:
            service_connector_id: The ID of the base service connector to use.
            resource_type: The type of resource to get a client for.
            resource_id: The ID of the resource to get a client for.

        Returns:
            A service connector client that can be used to access the given
            resource.
        """
        connector = self.get_service_connector(service_connector_id)

        connector_instance = service_connector_registry.instantiate_connector(
            model=connector
        )

        # Fetch the connector client
        connector_client = connector_instance.get_connector_client(
            resource_type=resource_type,
            resource_id=resource_id,
        )

        # Return the model for the connector client
        connector = connector_client.to_response_model(
            user=connector.user,
            workspace=connector.workspace,
            description=connector.description,
            labels=connector.labels,
        )

        self._populate_connector_type(connector)

        return connector

    def list_service_connector_resources(
        self,
        workspace_name_or_id: Union[str, UUID],
        connector_type: Optional[str] = None,
        resource_type: Optional[str] = None,
        resource_id: Optional[str] = None,
        filter_model: Optional[ServiceConnectorFilter] = None,
    ) -> List[ServiceConnectorResourcesModel]:
        """List resources that can be accessed by service connectors.

        Args:
            workspace_name_or_id: The name or ID of the workspace to scope to.
            connector_type: The type of service connector to scope to.
            resource_type: The type of resource to scope to.
            resource_id: The ID of the resource to scope to.
            filter_model: Optional filter model to use when fetching service
                connectors.

        Returns:
            The matching list of resources that available service
            connectors have access to.
        """
        workspace = self.get_workspace(workspace_name_or_id)

        if not filter_model:
            filter_model = ServiceConnectorFilter(
                connector_type=connector_type,
                resource_type=resource_type,
                workspace_id=workspace.id,
            )

        service_connectors = self.list_service_connectors(
            filter_model=filter_model
        ).items

        resource_list: List[ServiceConnectorResourcesModel] = []

        for connector in service_connectors:
            if not service_connector_registry.is_registered(connector.type):
                # For connectors that we can instantiate, i.e. those that have a
                # connector type available locally, we return complete
                # information about the resources that they have access to.
                #
                # For those that are not locally available, we only return
                # rudimentary information extracted from the connector model
                # without actively trying to discover the resources that they
                # have access to.

                if resource_id and connector.resource_id != resource_id:
                    # If an explicit resource ID is required, the connector
                    # has to be configured with it.
                    continue

                resources = (
                    ServiceConnectorResourcesModel.from_connector_model(
                        connector,
                        resource_type=resource_type,
                    )
                )
                for r in resources.resources:
                    if not r.resource_ids:
                        r.error = (
                            f"The service '{connector.type}' connector type is "
                            "not available."
                        )

            else:
                try:
                    connector_instance = (
                        service_connector_registry.instantiate_connector(
                            model=connector
                        )
                    )

                    resources = connector_instance.verify(
                        resource_type=resource_type,
                        resource_id=resource_id,
                        list_resources=True,
                    )
                except (ValueError, AuthorizationException) as e:
                    error = (
                        f'Failed to fetch {resource_type or "available"} '
                        f"resources from service connector {connector.name}/"
                        f"{connector.id}: {e}"
                    )
                    # Log an exception if debug logging is enabled
                    if logger.isEnabledFor(logging.DEBUG):
                        logger.exception(error)
                    else:
                        logger.error(error)
                    continue

            resource_list.append(resources)

        return resource_list

    def list_service_connector_types(
        self,
        connector_type: Optional[str] = None,
        resource_type: Optional[str] = None,
        auth_method: Optional[str] = None,
    ) -> List[ServiceConnectorTypeModel]:
        """Get a list of service connector types.

        Args:
            connector_type: Filter by connector type.
            resource_type: Filter by resource type.
            auth_method: Filter by authentication method.

        Returns:
            List of service connector types.
        """
        return service_connector_registry.list_service_connector_types(
            connector_type=connector_type,
            resource_type=resource_type,
            auth_method=auth_method,
        )

    def get_service_connector_type(
        self,
        connector_type: str,
    ) -> ServiceConnectorTypeModel:
        """Returns the requested service connector type.

        Args:
            connector_type: the service connector type identifier.

        Returns:
            The requested service connector type.
        """
        return service_connector_registry.get_service_connector_type(
            connector_type
        )

    # ----------------------------- Stacks -----------------------------

    @track_decorator(AnalyticsEvent.REGISTERED_STACK)
    def create_stack(self, stack: StackRequest) -> StackResponse:
        """Register a new stack.

        Args:
            stack: The stack to register.

        Returns:
            The registered stack.
        """
        with Session(self.engine) as session:
            self._fail_if_stack_with_name_exists(stack=stack, session=session)

            # Get the Schemas of all components mentioned
            component_ids = (
                [
                    component_id
                    for list_of_component_ids in stack.components.values()
                    for component_id in list_of_component_ids
                ]
                if stack.components is not None
                else []
            )
            filters = [
                (StackComponentSchema.id == component_id)
                for component_id in component_ids
            ]

            defined_components = session.exec(
                select(StackComponentSchema).where(or_(*filters))
            ).all()

            new_stack_schema = StackSchema(
                workspace_id=stack.workspace,
                user_id=stack.user,
                stack_spec_path=stack.stack_spec_path,
                name=stack.name,
                description=stack.description,
                components=defined_components,
            )

            session.add(new_stack_schema)
            session.commit()
            session.refresh(new_stack_schema)

            return new_stack_schema.to_model(include_metadata=True)

    def get_stack(self, stack_id: UUID, hydrate: bool = True) -> StackResponse:
        """Get a stack by its unique ID.

        Args:
            stack_id: The ID of the stack to get.
            hydrate: Flag deciding whether to hydrate the output model(s)
                by including metadata fields in the response.

        Returns:
            The stack with the given ID.

        Raises:
            KeyError: if the stack doesn't exist.
        """
        with Session(self.engine) as session:
            stack = session.exec(
                select(StackSchema).where(StackSchema.id == stack_id)
            ).first()

            if stack is None:
                raise KeyError(f"Stack with ID {stack_id} not found.")
            return stack.to_model(include_metadata=hydrate)

    def list_stacks(
        self,
        stack_filter_model: StackFilter,
        hydrate: bool = False,
    ) -> Page[StackResponse]:
        """List all stacks matching the given filter criteria.

        Args:
            stack_filter_model: All filter parameters including pagination
                params.
            hydrate: Flag deciding whether to hydrate the output model(s)
                by including metadata fields in the response.

        Returns:
            A list of all stacks matching the filter criteria.
        """
        with Session(self.engine) as session:
            query = select(StackSchema)
            return self.filter_and_paginate(
                session=session,
                query=query,
                table=StackSchema,
                filter_model=stack_filter_model,
                hydrate=hydrate,
            )

    @track_decorator(AnalyticsEvent.UPDATED_STACK)
    def update_stack(
        self, stack_id: UUID, stack_update: StackUpdate
    ) -> StackResponse:
        """Update a stack.

        Args:
            stack_id: The ID of the stack update.
            stack_update: The update request on the stack.

        Returns:
            The updated stack.

        Raises:
            KeyError: if the stack doesn't exist.
            IllegalOperationError: if the stack is a default stack.
        """
        with Session(self.engine) as session:
            # Check if stack with the domain key (name, workspace, owner)
            # already exists
            existing_stack = session.exec(
                select(StackSchema).where(StackSchema.id == stack_id)
            ).first()
            if existing_stack is None:
                raise KeyError(
                    f"Unable to update stack with id '{stack_id}': Found no"
                    f"existing stack with this id."
                )
            if existing_stack.name == DEFAULT_STACK_AND_COMPONENT_NAME:
                raise IllegalOperationError(
                    "The default stack cannot be modified."
                )
            # In case of a renaming update, make sure no stack already exists
            # with that name
            if stack_update.name:
                if existing_stack.name != stack_update.name:
                    self._fail_if_stack_with_name_exists(
                        stack=stack_update,
                        session=session,
                    )

            components = []
            if stack_update.components:
                filters = [
                    (StackComponentSchema.id == component_id)
                    for list_of_component_ids in stack_update.components.values()
                    for component_id in list_of_component_ids
                ]
                components = session.exec(
                    select(StackComponentSchema).where(or_(*filters))
                ).all()

            existing_stack.update(
                stack_update=stack_update,
                components=components,
            )

            session.add(existing_stack)
            session.commit()
            session.refresh(existing_stack)

            return existing_stack.to_model(include_metadata=True)

    def delete_stack(self, stack_id: UUID) -> None:
        """Delete a stack.

        Args:
            stack_id: The ID of the stack to delete.

        Raises:
            KeyError: if the stack doesn't exist.
            IllegalOperationError: if the stack is a default stack.
        """
        with Session(self.engine) as session:
            try:
                stack = session.exec(
                    select(StackSchema).where(StackSchema.id == stack_id)
                ).one()

                if stack is None:
                    raise KeyError(f"Stack with ID {stack_id} not found.")
                if stack.name == DEFAULT_STACK_AND_COMPONENT_NAME:
                    raise IllegalOperationError(
                        "The default stack cannot be deleted."
                    )
                session.delete(stack)
            except NoResultFound as error:
                raise KeyError from error

            session.commit()

    def count_stacks(self, filter_model: Optional[StackFilter]) -> int:
        """Count all stacks.

        Args:
            filter_model: The filter model to filter the stacks.

        Returns:
            The number of stacks.
        """
        return self._count_entity(
            schema=StackSchema, filter_model=filter_model
        )

    def _fail_if_stack_with_name_exists(
        self,
        stack: StackRequest,
        session: Session,
    ) -> None:
        """Raise an exception if a stack with same name exists.

        Args:
            stack: The Stack
            session: The Session

        Returns:
            None

        Raises:
            StackExistsError: If a stack with the given name already exists.
        """
        existing_domain_stack = session.exec(
            select(StackSchema)
            .where(StackSchema.name == stack.name)
            .where(StackSchema.workspace_id == stack.workspace)
        ).first()
        if existing_domain_stack is not None:
            workspace = self._get_workspace_schema(
                workspace_name_or_id=stack.workspace, session=session
            )
            raise StackExistsError(
                f"Unable to register stack with name "
                f"'{stack.name}': Found an existing stack with the same "
                f"name in the active workspace, '{workspace.name}'."
            )
        return None

    def _create_default_stack(
        self,
        workspace_id: UUID,
    ) -> StackResponse:
        """Create the default stack components and stack.

        The default stack contains a local orchestrator and a local artifact
        store.

        Args:
            workspace_id: ID of the workspace to which the stack
                belongs.

        Returns:
            The model of the created default stack.
        """
        with analytics_disabler():
            workspace = self.get_workspace(workspace_name_or_id=workspace_id)

            logger.info(
                f"Creating default stack in workspace {workspace.name}..."
            )

            orchestrator = self.create_stack_component(
                component=InternalComponentRequest(
                    # Passing `None` for the user here means the orchestrator
                    # is owned by the server, which for RBAC indicates that
                    # everyone can read it
                    user=None,
                    workspace=workspace.id,
                    name=DEFAULT_STACK_AND_COMPONENT_NAME,
                    type=StackComponentType.ORCHESTRATOR,
                    flavor="local",
                    configuration={},
                ),
            )

            artifact_store = self.create_stack_component(
                component=InternalComponentRequest(
                    # Passing `None` for the user here means the stack is owned
                    # by the server, which for RBAC indicates that everyone can
                    # read it
                    user=None,
                    workspace=workspace.id,
                    name=DEFAULT_STACK_AND_COMPONENT_NAME,
                    type=StackComponentType.ARTIFACT_STORE,
                    flavor="local",
                    configuration={},
                ),
            )

            components = {
                c.type: [c.id] for c in [orchestrator, artifact_store]
            }

            stack = InternalStackRequest(
                # Passing `None` for the user here means the stack is owned by
                # the server, which for RBAC indicates that everyone can read it
                user=None,
                name=DEFAULT_STACK_AND_COMPONENT_NAME,
                components=components,
                workspace=workspace.id,
            )
            return self.create_stack(stack=stack)

    def _get_or_create_default_stack(
        self, workspace: WorkspaceResponse
    ) -> StackResponse:
        """Get or create the default stack if it doesn't exist.

        Args:
            workspace: The workspace for which to create the default stack.

        Returns:
            The default stack.
        """
        try:
            return self._get_default_stack(
                workspace_id=workspace.id,
            )
        except KeyError:
            return self._create_default_stack(
                workspace_id=workspace.id,
            )

    # ----------------------------- Step runs -----------------------------

    def create_run_step(self, step_run: StepRunRequest) -> StepRunResponse:
        """Creates a step run.

        Args:
            step_run: The step run to create.

        Returns:
            The created step run.

        Raises:
            EntityExistsError: if the step run already exists.
            KeyError: if the pipeline run doesn't exist.
        """
        with Session(self.engine) as session:
            # Check if the pipeline run exists
            run = session.exec(
                select(PipelineRunSchema).where(
                    PipelineRunSchema.id == step_run.pipeline_run_id
                )
            ).first()
            if run is None:
                raise KeyError(
                    f"Unable to create step '{step_run.name}': No pipeline run "
                    f"with ID '{step_run.pipeline_run_id}' found."
                )

            # Check if the step name already exists in the pipeline run
            existing_step_run = session.exec(
                select(StepRunSchema)
                .where(StepRunSchema.name == step_run.name)
                .where(
                    StepRunSchema.pipeline_run_id == step_run.pipeline_run_id
                )
            ).first()
            if existing_step_run is not None:
                raise EntityExistsError(
                    f"Unable to create step '{step_run.name}': A step with "
                    f"this name already exists in the pipeline run with ID "
                    f"'{step_run.pipeline_run_id}'."
                )

            # Create the step
            step_schema = StepRunSchema.from_request(step_run)
            session.add(step_schema)

            # Add logs entry for the step if exists
            if step_run.logs is not None:
                log_entry = LogsSchema(
                    uri=step_run.logs.uri,
                    step_run_id=step_schema.id,
                    artifact_store_id=step_run.logs.artifact_store_id,
                )
                session.add(log_entry)

            # Save parent step IDs into the database.
            for parent_step_id in step_run.parent_step_ids:
                self._set_run_step_parent_step(
                    child_id=step_schema.id,
                    parent_id=parent_step_id,
                    session=session,
                )

            # Save input artifact IDs into the database.
            for input_name, artifact_version_id in step_run.inputs.items():
                self._set_run_step_input_artifact(
                    run_step_id=step_schema.id,
                    artifact_version_id=artifact_version_id,
                    name=input_name,
                    input_type=StepRunInputArtifactType.DEFAULT,
                    session=session,
                )

            # Save output artifact IDs into the database.
            for output_name, artifact_version_id in step_run.outputs.items():
                self._set_run_step_output_artifact(
                    step_run_id=step_schema.id,
                    artifact_version_id=artifact_version_id,
                    name=output_name,
                    output_type=StepRunOutputArtifactType.DEFAULT,
                    session=session,
                )

            if step_run.status != ExecutionStatus.RUNNING:
                self._update_pipeline_run_status(
                    pipeline_run_id=step_run.pipeline_run_id, session=session
                )

            session.commit()

            return step_schema.to_model(include_metadata=True)

    def get_run_step(
        self, step_run_id: UUID, hydrate: bool = True
    ) -> StepRunResponse:
        """Get a step run by ID.

        Args:
            step_run_id: The ID of the step run to get.
            hydrate: Flag deciding whether to hydrate the output model(s)
                by including metadata fields in the response.

        Returns:
            The step run.

        Raises:
            KeyError: if the step run doesn't exist.
        """
        with Session(self.engine) as session:
            step_run = session.exec(
                select(StepRunSchema).where(StepRunSchema.id == step_run_id)
            ).first()
            if step_run is None:
                raise KeyError(
                    f"Unable to get step run with ID {step_run_id}: No step "
                    "run with this ID found."
                )
            return step_run.to_model(include_metadata=hydrate)

    def list_run_steps(
        self,
        step_run_filter_model: StepRunFilter,
        hydrate: bool = False,
    ) -> Page[StepRunResponse]:
        """List all step runs matching the given filter criteria.

        Args:
            step_run_filter_model: All filter parameters including pagination
                params.
            hydrate: Flag deciding whether to hydrate the output model(s)
                by including metadata fields in the response.

        Returns:
            A list of all step runs matching the filter criteria.
        """
        with Session(self.engine) as session:
            query = select(StepRunSchema)
            return self.filter_and_paginate(
                session=session,
                query=query,
                table=StepRunSchema,
                filter_model=step_run_filter_model,
                hydrate=hydrate,
            )

    def update_run_step(
        self,
        step_run_id: UUID,
        step_run_update: StepRunUpdate,
    ) -> StepRunResponse:
        """Updates a step run.

        Args:
            step_run_id: The ID of the step to update.
            step_run_update: The update to be applied to the step.

        Returns:
            The updated step run.

        Raises:
            KeyError: if the step run doesn't exist.
        """
        with Session(self.engine) as session:
            # Check if the step exists
            existing_step_run = session.exec(
                select(StepRunSchema).where(StepRunSchema.id == step_run_id)
            ).first()
            if existing_step_run is None:
                raise KeyError(
                    f"Unable to update step with ID {step_run_id}: "
                    f"No step with this ID found."
                )

            # Update the step
            existing_step_run.update(step_run_update)
            session.add(existing_step_run)

            # Update the output artifacts.
            for name, artifact_version_id in step_run_update.outputs.items():
                self._set_run_step_output_artifact(
                    step_run_id=step_run_id,
                    artifact_version_id=artifact_version_id,
                    name=name,
                    output_type=StepRunOutputArtifactType.DEFAULT,
                    session=session,
                )

            # Update saved artifacts
            for (
                artifact_name,
                artifact_version_id,
            ) in step_run_update.saved_artifact_versions.items():
                self._set_run_step_output_artifact(
                    step_run_id=step_run_id,
                    artifact_version_id=artifact_version_id,
                    name=artifact_name,
                    output_type=StepRunOutputArtifactType.MANUAL,
                    session=session,
                )

            # Update loaded artifacts.
            for (
                artifact_name,
                artifact_version_id,
            ) in step_run_update.loaded_artifact_versions.items():
                self._set_run_step_input_artifact(
                    run_step_id=step_run_id,
                    artifact_version_id=artifact_version_id,
                    name=artifact_name,
                    input_type=StepRunInputArtifactType.MANUAL,
                    session=session,
                )

            self._update_pipeline_run_status(
                pipeline_run_id=existing_step_run.pipeline_run_id,
                session=session,
            )

            session.commit()
            session.refresh(existing_step_run)

            return existing_step_run.to_model(include_metadata=True)

    @staticmethod
    def _set_run_step_parent_step(
        child_id: UUID, parent_id: UUID, session: Session
    ) -> None:
        """Sets the parent step run for a step run.

        Args:
            child_id: The ID of the child step run to set the parent for.
            parent_id: The ID of the parent step run to set a child for.
            session: The database session to use.

        Raises:
            KeyError: if the child step run or parent step run doesn't exist.
        """
        # Check if the child step exists.
        child_step_run = session.exec(
            select(StepRunSchema).where(StepRunSchema.id == child_id)
        ).first()
        if child_step_run is None:
            raise KeyError(
                f"Unable to set parent step for step with ID "
                f"{child_id}: No step with this ID found."
            )

        # Check if the parent step exists.
        parent_step_run = session.exec(
            select(StepRunSchema).where(StepRunSchema.id == parent_id)
        ).first()
        if parent_step_run is None:
            raise KeyError(
                f"Unable to set parent step for step with ID "
                f"{child_id}: No parent step with ID {parent_id} "
                "found."
            )

        # Check if the parent step is already set.
        assignment = session.exec(
            select(StepRunParentsSchema)
            .where(StepRunParentsSchema.child_id == child_id)
            .where(StepRunParentsSchema.parent_id == parent_id)
        ).first()
        if assignment is not None:
            return

        # Save the parent step assignment in the database.
        assignment = StepRunParentsSchema(
            child_id=child_id, parent_id=parent_id
        )
        session.add(assignment)

    @staticmethod
    def _set_run_step_input_artifact(
        run_step_id: UUID,
        artifact_version_id: UUID,
        name: str,
        input_type: StepRunInputArtifactType,
        session: Session,
    ) -> None:
        """Sets an artifact as an input of a step run.

        Args:
            run_step_id: The ID of the step run.
            artifact_version_id: The ID of the artifact.
            name: The name of the input in the step run.
            input_type: In which way the artifact was loaded in the step.
            session: The database session to use.

        Raises:
            KeyError: if the step run or artifact doesn't exist.
        """
        # Check if the step exists.
        step_run = session.exec(
            select(StepRunSchema).where(StepRunSchema.id == run_step_id)
        ).first()
        if step_run is None:
            raise KeyError(
                f"Unable to set input artifact: No step run with ID "
                f"'{run_step_id}' found."
            )

        # Check if the artifact exists.
        artifact = session.exec(
            select(ArtifactVersionSchema).where(
                ArtifactVersionSchema.id == artifact_version_id
            )
        ).first()
        if artifact is None:
            raise KeyError(
                f"Unable to set input artifact: No artifact with ID "
                f"'{artifact_version_id}' found."
            )

        # Check if the input is already set.
        assignment = session.exec(
            select(StepRunInputArtifactSchema)
            .where(StepRunInputArtifactSchema.step_id == run_step_id)
            .where(
                StepRunInputArtifactSchema.artifact_id == artifact_version_id
            )
            .where(StepRunInputArtifactSchema.name == name)
        ).first()
        if assignment is not None:
            return

        # Save the input assignment in the database.
        assignment = StepRunInputArtifactSchema(
            step_id=run_step_id,
            artifact_id=artifact_version_id,
            name=name,
            type=input_type,
        )
        session.add(assignment)

    @staticmethod
    def _set_run_step_output_artifact(
        step_run_id: UUID,
        artifact_version_id: UUID,
        name: str,
        output_type: StepRunOutputArtifactType,
        session: Session,
    ) -> None:
        """Sets an artifact as an output of a step run.

        Args:
            step_run_id: The ID of the step run.
            artifact_version_id: The ID of the artifact version.
            name: The name of the output in the step run.
            output_type: In which way the artifact was saved by the step.
            session: The database session to use.

        Raises:
            KeyError: if the step run or artifact doesn't exist.
        """
        # Check if the step exists.
        step_run = session.exec(
            select(StepRunSchema).where(StepRunSchema.id == step_run_id)
        ).first()
        if step_run is None:
            raise KeyError(
                f"Unable to set output artifact: No step run with ID "
                f"'{step_run_id}' found."
            )

        # Check if the artifact exists.
        artifact = session.exec(
            select(ArtifactVersionSchema).where(
                ArtifactVersionSchema.id == artifact_version_id
            )
        ).first()
        if artifact is None:
            raise KeyError(
                f"Unable to set output artifact: No artifact with ID "
                f"'{artifact_version_id}' found."
            )

        # Check if the output is already set.
        assignment = session.exec(
            select(StepRunOutputArtifactSchema)
            .where(StepRunOutputArtifactSchema.step_id == step_run_id)
            .where(
                StepRunOutputArtifactSchema.artifact_id == artifact_version_id
            )
        ).first()
        if assignment is not None:
            return

        # Save the output assignment in the database.
        assignment = StepRunOutputArtifactSchema(
            step_id=step_run_id,
            artifact_id=artifact_version_id,
            name=name,
            type=output_type,
        )
        session.add(assignment)

    def _update_pipeline_run_status(
        self,
        pipeline_run_id: UUID,
        session: Session,
    ) -> None:
        """Updates the status of a pipeline run.

        Args:
            pipeline_run_id: The ID of the pipeline run to update.
            session: The database session to use.
        """
        from zenml.orchestrators.publish_utils import get_pipeline_run_status

        pipeline_run = session.exec(
            select(PipelineRunSchema).where(
                PipelineRunSchema.id == pipeline_run_id
            )
        ).one()
        step_runs = session.exec(
            select(StepRunSchema).where(
                StepRunSchema.pipeline_run_id == pipeline_run_id
            )
        ).all()

        # Deployment always exists for pipeline runs of newer versions
        assert pipeline_run.deployment
        num_steps = len(pipeline_run.deployment.to_model().step_configurations)
        new_status = get_pipeline_run_status(
            step_statuses=[
                ExecutionStatus(step_run.status) for step_run in step_runs
            ],
            num_steps=num_steps,
        )

        if new_status != pipeline_run.status:
            run_update = PipelineRunUpdate(status=new_status)
            if new_status in {
                ExecutionStatus.COMPLETED,
                ExecutionStatus.FAILED,
            }:
                run_update.end_time = datetime.utcnow()
                if pipeline_run.start_time and isinstance(
                    pipeline_run.start_time, datetime
                ):
                    duration_time = (
                        run_update.end_time - pipeline_run.start_time
                    )
                    duration_seconds = duration_time.total_seconds()
                    start_time_str = pipeline_run.start_time.strftime(
                        "%Y-%m-%dT%H:%M:%S.%fZ"
                    )
                else:
                    start_time_str = None
                    duration_seconds = None

                stack = pipeline_run.deployment.stack
                assert stack
                stack_metadata = {
                    str(component.type): component.flavor
                    for component in stack.components
                }
                with track_handler(
                    AnalyticsEvent.RUN_PIPELINE_ENDED
                ) as analytics_handler:
                    analytics_handler.metadata = {
                        "pipeline_run_id": pipeline_run_id,
                        "status": new_status,
                        "num_steps": num_steps,
                        "start_time": start_time_str,
                        "end_time": run_update.end_time.strftime(
                            "%Y-%m-%dT%H:%M:%S.%fZ"
                        ),
                        "duration_seconds": duration_seconds,
                        **stack_metadata,
                    }
            pipeline_run.update(run_update)
            session.add(pipeline_run)

    # --------------------------- Triggers ---------------------------

    @track_decorator(AnalyticsEvent.CREATED_TRIGGER)
    def create_trigger(self, trigger: TriggerRequest) -> TriggerResponse:
        """Creates a new trigger.

        Args:
            trigger: Trigger to be created.

        Returns:
            The newly created trigger.
        """
        with Session(self.engine) as session:
            # Verify that the given event_source exists
            self._get_event_source(
                event_source_id=trigger.event_source_id, session=session
            )

            # Verify that the given service account exists
            self._get_account_schema(
                account_name_or_id=trigger.service_account_id,
                session=session,
                service_account=True,
            )

            # Verify that the trigger won't validate Unique
            self._fail_if_trigger_with_name_exists(
                trigger_name=trigger.name,
                workspace_id=trigger.workspace,
                session=session,
            )

            new_trigger = TriggerSchema.from_request(trigger)
            session.add(new_trigger)
            session.commit()
            session.refresh(new_trigger)

            return new_trigger.to_model(
                include_metadata=True, include_resources=True
            )

    def get_trigger(
        self, trigger_id: UUID, hydrate: bool = True
    ) -> TriggerResponse:
        """Get a trigger by its unique ID.

        Args:
            trigger_id: The ID of the trigger to get.
            hydrate: Flag deciding whether to hydrate the output model(s)
                by including metadata fields in the response.

        Returns:
            The trigger with the given ID.

        Raises:
            KeyError: if the trigger doesn't exist.
        """
        with Session(self.engine) as session:
            trigger = session.exec(
                select(TriggerSchema).where(TriggerSchema.id == trigger_id)
            ).first()

            if trigger is None:
                raise KeyError(f"Trigger with ID {trigger_id} not found.")
            return trigger.to_model(
                include_metadata=hydrate, include_resources=hydrate
            )

    def list_triggers(
        self,
        trigger_filter_model: TriggerFilter,
        hydrate: bool = False,
    ) -> Page[TriggerResponse]:
        """List all trigger matching the given filter criteria.

        Args:
            trigger_filter_model: All filter parameters including pagination
                params.
            hydrate: Flag deciding whether to hydrate the output model(s)
                by including metadata fields in the response.

        Returns:
            A list of all triggers matching the filter criteria.
        """
        with Session(self.engine) as session:
            query = select(TriggerSchema)
            return self.filter_and_paginate(
                session=session,
                query=query,
                table=TriggerSchema,
                filter_model=trigger_filter_model,
                hydrate=hydrate,
            )

    @track_decorator(AnalyticsEvent.UPDATED_TRIGGER)
    def update_trigger(
        self, trigger_id: UUID, trigger_update: TriggerUpdate
    ) -> TriggerResponse:
        """Update a trigger.

        Args:
            trigger_id: The ID of the trigger update.
            trigger_update: The update request on the trigger.

        Returns:
            The updated trigger.

        Raises:
            KeyError: if the trigger doesn't exist.
        """
        with Session(self.engine) as session:
            # Check if trigger with the domain key (name, workspace, owner)
            # already exists
            existing_trigger = session.exec(
                select(TriggerSchema).where(TriggerSchema.id == trigger_id)
            ).first()
            if existing_trigger is None:
                raise KeyError(
                    f"Unable to update trigger with id '{trigger_id}': Found no"
                    f"existing trigger with this id."
                )

            if trigger_update.service_account_id:
                # Verify that the given service account exists
                self._get_account_schema(
                    account_name_or_id=trigger_update.service_account_id,
                    session=session,
                    service_account=True,
                )

            # In case of a renaming update, make sure no trigger already exists
            # with that name
            if trigger_update.name:
                if existing_trigger.name != trigger_update.name:
                    self._fail_if_trigger_with_name_exists(
                        trigger_name=trigger_update.name,
                        workspace_id=existing_trigger.workspace.id,
                        session=session,
                    )

            existing_trigger.update(
                trigger_update=trigger_update,
            )

            session.add(existing_trigger)
            session.commit()
            session.refresh(existing_trigger)

            return existing_trigger.to_model(
                include_metadata=True, include_resources=True
            )

    def delete_trigger(self, trigger_id: UUID) -> None:
        """Delete a trigger.

        Args:
            trigger_id: The ID of the trigger to delete.

        Raises:
            KeyError: if the trigger doesn't exist.
        """
        with Session(self.engine) as session:
            try:
                trigger = session.exec(
                    select(TriggerSchema).where(TriggerSchema.id == trigger_id)
                ).one()

                if trigger is None:
                    raise KeyError(f"Trigger with ID {trigger_id} not found.")
                session.delete(trigger)
            except NoResultFound as error:
                raise KeyError from error

            session.commit()

    def _fail_if_trigger_with_name_exists(
        self,
        trigger_name: str,
        workspace_id: UUID,
        session: Session,
    ) -> None:
        """Raise an exception if a trigger with same name exists.

        Args:
            trigger_name: The Trigger name
            workspace_id: The workspace ID
            session: The Session

        Returns:
            None

        Raises:
            TriggerExistsError: If a trigger with the given name already exists.
        """
        existing_domain_trigger = session.exec(
            select(TriggerSchema)
            .where(TriggerSchema.name == trigger_name)
            .where(TriggerSchema.workspace_id == workspace_id)
        ).first()
        if existing_domain_trigger is not None:
            workspace = self._get_workspace_schema(
                workspace_name_or_id=workspace_id, session=session
            )
            raise TriggerExistsError(
                f"Unable to register trigger with name "
                f"'{trigger_name}': Found an existing trigger with the same "
                f"name in the active workspace, '{workspace.name}'."
            )
        return None

    # -------------------- Trigger Executions --------------------

    def create_trigger_execution(
        self, trigger_execution: TriggerExecutionRequest
    ) -> TriggerExecutionResponse:
        """Create a trigger execution.

        Args:
            trigger_execution: The trigger execution to create.

        Returns:
            The created trigger execution.
        """
        with Session(self.engine) as session:
            # TODO: Verify that the given trigger exists
            new_execution = TriggerExecutionSchema.from_request(
                trigger_execution
            )
            session.add(new_execution)
            session.commit()
            session.refresh(new_execution)

            return new_execution.to_model(
                include_metadata=True, include_resources=True
            )

    def get_trigger_execution(
        self,
        trigger_execution_id: UUID,
        hydrate: bool = True,
    ) -> TriggerExecutionResponse:
        """Get an trigger execution by ID.

        Args:
            trigger_execution_id: The ID of the trigger execution to get.
            hydrate: Flag deciding whether to hydrate the output model(s)
                by including metadata fields in the response.

        Returns:
            The trigger execution.

        Raises:
            KeyError: If the trigger execution doesn't exist.
        """
        with Session(self.engine) as session:
            execution = session.exec(
                select(TriggerExecutionSchema).where(
                    TriggerExecutionSchema.id == trigger_execution_id
                )
            ).first()

            if execution is None:
                raise KeyError(
                    f"Trigger execution with ID {trigger_execution_id} not found."
                )
            return execution.to_model(
                include_metadata=hydrate, include_resources=True
            )

    def list_trigger_executions(
        self,
        trigger_execution_filter_model: TriggerExecutionFilter,
        hydrate: bool = False,
    ) -> Page[TriggerExecutionResponse]:
        """List all trigger executions matching the given filter criteria.

        Args:
            trigger_execution_filter_model: All filter parameters including
                pagination params.
            hydrate: Flag deciding whether to hydrate the output model(s)
                by including metadata fields in the response.

        Returns:
            A list of all trigger executions matching the filter criteria.
        """
        with Session(self.engine) as session:
            query = select(TriggerExecutionSchema)
            return self.filter_and_paginate(
                session=session,
                query=query,
                table=TriggerExecutionSchema,
                filter_model=trigger_execution_filter_model,
                hydrate=hydrate,
            )

    def delete_trigger_execution(self, trigger_execution_id: UUID) -> None:
        """Delete a trigger execution.

        Args:
            trigger_execution_id: The ID of the trigger execution to delete.

        Raises:
            KeyError: If the trigger execution doesn't exist.
        """
        with Session(self.engine) as session:
            try:
                execution = session.exec(
                    select(TriggerExecutionSchema).where(
                        TriggerExecutionSchema.id == trigger_execution_id
                    )
                ).one()

                session.delete(execution)
                session.commit()
            except NoResultFound:
                raise KeyError(
                    f"Execution with ID {trigger_execution_id} not found."
                )

    # ----------------------------- Users -----------------------------

    @classmethod
    @lru_cache(maxsize=1)
    def _get_resource_references(
        cls,
    ) -> List[Tuple[Type[SQLModel], str]]:
        """Get a list of all other table columns that reference the user table.

        Given that this list doesn't change at runtime, we cache it.

        Returns:
            A list of all other table columns that reference the user table
            as a list of tuples of the form
            (<sqlmodel-schema-class>, <attribute-name>).
        """
        from zenml.zen_stores import schemas as zenml_schemas

        # Get a list of attributes that represent relationships to other
        # resources
        resource_attrs = [
            attr
            for attr in UserSchema.__sqlmodel_relationships__.keys()
            if not attr.startswith("_")
            and attr
            not in
            # These are not resources owned by the user or  are resources that
            # are deleted automatically when the user is deleted.
            ["api_keys", "auth_devices"]
        ]

        # This next part is crucial in preserving scalability: we don't fetch
        # the values of the relationship attributes, because this would
        # potentially load a huge amount of data into memory through
        # lazy-loading. Instead, we use a DB query to count resources
        # associated with the user for each individual resource attribute.

        # To create this query, we need a list of all tables and their foreign
        # keys that point to the user table.
        foreign_keys: List[Tuple[Type[SQLModel], str]] = []
        for resource_attr in resource_attrs:
            # Extract the target schema from the annotation
            annotation = UserSchema.__annotations__[resource_attr]
            if get_origin(annotation) == Mapped:
                annotation = annotation.__args__[0]

            # The annotation must be of the form
            # `typing.List[ForwardRef('<schema-class>')]`
            # We need to recover the schema class from the ForwardRef
            assert annotation._name == "List"
            assert annotation.__args__
            schema_ref = annotation.__args__[0]
            assert isinstance(schema_ref, ForwardRef)
            # We pass the zenml_schemas module as the globals dict to
            # _evaluate, because this is where the schema classes are
            # defined
            if sys.version_info < (3, 9):
                # For Python versions <3.9, leave out the third parameter to
                # _evaluate
                target_schema = schema_ref._evaluate(vars(zenml_schemas), {})
            else:
                target_schema = schema_ref._evaluate(
                    vars(zenml_schemas), {}, frozenset()
                )
            assert target_schema is not None
            assert issubclass(target_schema, SQLModel)

            # Next, we need to identify the foreign key attribute in the
            # target table
            table = UserSchema.metadata.tables[target_schema.__tablename__]
            foreign_key_attr = None
            for fk in table.foreign_keys:
                if fk.column.table.name != UserSchema.__tablename__:
                    continue
                if fk.column.name != "id":
                    continue
                assert fk.parent is not None
                foreign_key_attr = fk.parent.name
                break

            assert foreign_key_attr is not None

            foreign_keys.append((target_schema, foreign_key_attr))

        return foreign_keys

    def _account_owns_resources(
        self, account: UserSchema, session: Session
    ) -> bool:
        """Check if the account owns any resources.

        Args:
            account: The account to check.
            session: The database session to use for the query.

        Returns:
            Whether the account owns any resources.
        """
        # Get a list of all other table columns that reference the user table
        resource_attrs = self._get_resource_references()
        for schema, resource_attr in resource_attrs:
            # Check if the user owns any resources of this type
            count = (
                session.query(func.count())
                .select_from(schema)
                .where(getattr(schema, resource_attr) == account.id)
                .scalar()
            )

            if count > 0:
                logger.debug(
                    f"User {account.name} owns {count} resources of type "
                    f"{schema.__tablename__}"
                )
                return True

        return False

    def create_user(self, user: UserRequest) -> UserResponse:
        """Creates a new user.

        Args:
            user: User to be created.

        Returns:
            The newly created user.

        Raises:
            EntityExistsError: If a user or service account with the given name
                already exists.
        """
        with Session(self.engine) as session:
            # Check if a user account with the given name already exists
            err_msg = (
                f"Unable to create user with name '{user.name}': "
                f"Found an existing user account with this name."
            )
            try:
                self._get_account_schema(
                    user.name,
                    session=session,
                    # Filter out service accounts
                    service_account=False,
                )
                raise EntityExistsError(err_msg)
            except KeyError:
                pass

            # Create the user
            new_user = UserSchema.from_user_request(user)
            session.add(new_user)
            # on commit an IntegrityError may arise we let it bubble up
            session.commit()
            return new_user.to_model(include_metadata=True)

    def get_user(
        self,
        user_name_or_id: Optional[Union[str, UUID]] = None,
        include_private: bool = False,
        hydrate: bool = True,
    ) -> UserResponse:
        """Gets a specific user, when no id is specified the active user is returned.

        # noqa: DAR401
        # noqa: DAR402

        Raises a KeyError in case a user with that name or id does not exist.

        For backwards-compatibility reasons, this method can also be called
        to fetch service accounts by their ID.

        Args:
            user_name_or_id: The name or ID of the user to get.
            include_private: Whether to include private user information
            hydrate: Flag deciding whether to hydrate the output model(s)
                by including metadata fields in the response.

        Returns:
            The requested user, if it was found.

        Raises:
            KeyError: If the user does not exist.
        """
        if not user_name_or_id:
            user_name_or_id = self._default_user_name

        with Session(self.engine) as session:
            # If a UUID is passed, we also allow fetching service accounts
            # with that ID.
            service_account: Optional[bool] = False
            if uuid_utils.is_valid_uuid(user_name_or_id):
                service_account = None
            user = self._get_account_schema(
                user_name_or_id,
                session=session,
                service_account=service_account,
            )

            return user.to_model(
                include_private=include_private, include_metadata=hydrate
            )

    def get_auth_user(
        self, user_name_or_id: Union[str, UUID]
    ) -> UserAuthModel:
        """Gets the auth model to a specific user.

        Args:
            user_name_or_id: The name or ID of the user to get.

        Returns:
            The requested user, if it was found.
        """
        with Session(self.engine) as session:
            user = self._get_account_schema(
                user_name_or_id, session=session, service_account=False
            )
            return UserAuthModel(
                id=user.id,
                name=user.name,
                full_name=user.full_name,
                email_opted_in=user.email_opted_in,
                active=user.active,
                created=user.created,
                updated=user.updated,
                password=user.password,
                activation_token=user.activation_token,
                is_service_account=False,
            )

    def list_users(
        self,
        user_filter_model: UserFilter,
        hydrate: bool = False,
    ) -> Page[UserResponse]:
        """List all users.

        Args:
            user_filter_model: All filter parameters including pagination
                params.
            hydrate: Flag deciding whether to hydrate the output model(s)
                by including metadata fields in the response.

        Returns:
            A list of all users.
        """
        with Session(self.engine) as session:
            query = select(UserSchema)
            paged_user: Page[UserResponse] = self.filter_and_paginate(
                session=session,
                query=query,
                table=UserSchema,
                filter_model=user_filter_model,
                hydrate=hydrate,
            )
            return paged_user

    def update_user(
        self, user_id: UUID, user_update: UserUpdate
    ) -> UserResponse:
        """Updates an existing user.

        Args:
            user_id: The id of the user to update.
            user_update: The update to be applied to the user.

        Returns:
            The updated user.

        Raises:
            IllegalOperationError: If the request tries to update the username
                for the default user account.
            EntityExistsError: If the request tries to update the username to
                a name that is already taken by another user or service account.
        """
        with Session(self.engine) as session:
            existing_user = self._get_account_schema(
                user_id, session=session, service_account=False
            )

            if (
                existing_user.name == self._default_user_name
                and user_update.is_admin is False
            ):
                raise IllegalOperationError(
                    "The default user's admin status cannot be removed."
                )

            if (
                user_update.name is not None
                and user_update.name != existing_user.name
            ):
                if existing_user.name == self._default_user_name:
                    raise IllegalOperationError(
                        "The username of the default user account cannot be "
                        "changed."
                    )

                try:
                    self._get_account_schema(
                        user_update.name,
                        session=session,
                        service_account=False,
                    )
                    raise EntityExistsError(
                        f"Unable to update user account with name "
                        f"'{user_update.name}': Found an existing user "
                        "account with this name."
                    )
                except KeyError:
                    pass

            existing_user.update_user(user_update=user_update)
            session.add(existing_user)
            session.commit()

            # Refresh the Model that was just created
            session.refresh(existing_user)
            return existing_user.to_model(include_metadata=True)

    def delete_user(self, user_name_or_id: Union[str, UUID]) -> None:
        """Deletes a user.

        Args:
            user_name_or_id: The name or the ID of the user to delete.

        Raises:
            IllegalOperationError: If the user is the default user account or
                if the user already owns resources.
        """
        with Session(self.engine) as session:
            user = self._get_account_schema(
                user_name_or_id, session=session, service_account=False
            )
            if user.name == self._default_user_name:
                raise IllegalOperationError(
                    "The default user account cannot be deleted."
                )
            if self._account_owns_resources(user, session=session):
                raise IllegalOperationError(
                    "The user account has already been used to create "
                    "other resources that it now owns and therefore cannot be "
                    "deleted. Please delete all resources owned by the user "
                    "account or consider deactivating it instead."
                )

            session.delete(user)
            session.commit()

    @property
    def _default_user_name(self) -> str:
        """Get the default user name.

        Returns:
            The default user name.
        """
        return os.getenv(ENV_ZENML_DEFAULT_USER_NAME, DEFAULT_USERNAME)

    def _get_or_create_default_user(self) -> UserResponse:
        """Get or create the default user if it doesn't exist.

        Returns:
            The default user.
        """
        default_user_name = self._default_user_name
        try:
            return self.get_user(default_user_name)
        except KeyError:
            password = os.getenv(
                ENV_ZENML_DEFAULT_USER_PASSWORD, DEFAULT_PASSWORD
            )

            logger.info(f"Creating default user '{default_user_name}' ...")
            return self.create_user(
                UserRequest(
                    name=default_user_name,
                    active=True,
                    password=password,
                    is_admin=True,
                )
            )

    # ----------------------------- Workspaces -----------------------------

    @track_decorator(AnalyticsEvent.CREATED_WORKSPACE)
    def create_workspace(
        self, workspace: WorkspaceRequest
    ) -> WorkspaceResponse:
        """Creates a new workspace.

        Args:
            workspace: The workspace to create.

        Returns:
            The newly created workspace.

        Raises:
            EntityExistsError: If a workspace with the given name already exists.
        """
        with Session(self.engine) as session:
            # Check if workspace with the given name already exists
            existing_workspace = session.exec(
                select(WorkspaceSchema).where(
                    WorkspaceSchema.name == workspace.name
                )
            ).first()
            if existing_workspace is not None:
                raise EntityExistsError(
                    f"Unable to create workspace {workspace.name}: "
                    "A workspace with this name already exists."
                )

            # Create the workspace
            new_workspace = WorkspaceSchema.from_request(workspace)
            session.add(new_workspace)
            session.commit()

            # Explicitly refresh the new_workspace schema
            session.refresh(new_workspace)

            workspace_model = new_workspace.to_model(include_metadata=True)

        self._get_or_create_default_stack(workspace=workspace_model)
        return workspace_model

    def get_workspace(
        self, workspace_name_or_id: Union[str, UUID], hydrate: bool = True
    ) -> WorkspaceResponse:
        """Get an existing workspace by name or ID.

        Args:
            workspace_name_or_id: Name or ID of the workspace to get.
            hydrate: Flag deciding whether to hydrate the output model(s)
                by including metadata fields in the response.

        Returns:
            The requested workspace if one was found.
        """
        with Session(self.engine) as session:
            workspace = self._get_workspace_schema(
                workspace_name_or_id, session=session
            )
        return workspace.to_model(include_metadata=hydrate)

    def list_workspaces(
        self,
        workspace_filter_model: WorkspaceFilter,
        hydrate: bool = False,
    ) -> Page[WorkspaceResponse]:
        """List all workspace matching the given filter criteria.

        Args:
            workspace_filter_model: All filter parameters including pagination
                params.
            hydrate: Flag deciding whether to hydrate the output model(s)
                by including metadata fields in the response.

        Returns:
            A list of all workspace matching the filter criteria.
        """
        with Session(self.engine) as session:
            query = select(WorkspaceSchema)
            return self.filter_and_paginate(
                session=session,
                query=query,
                table=WorkspaceSchema,
                filter_model=workspace_filter_model,
                hydrate=hydrate,
            )

    def update_workspace(
        self, workspace_id: UUID, workspace_update: WorkspaceUpdate
    ) -> WorkspaceResponse:
        """Update an existing workspace.

        Args:
            workspace_id: The ID of the workspace to be updated.
            workspace_update: The update to be applied to the workspace.

        Returns:
            The updated workspace.

        Raises:
            IllegalOperationError: if the workspace is the default workspace.
            KeyError: if the workspace does not exist.
        """
        with Session(self.engine) as session:
            existing_workspace = session.exec(
                select(WorkspaceSchema).where(
                    WorkspaceSchema.id == workspace_id
                )
            ).first()
            if existing_workspace is None:
                raise KeyError(
                    f"Unable to update workspace with id "
                    f"'{workspace_id}': Found no"
                    f"existing workspaces with this id."
                )
            if (
                existing_workspace.name == self._default_workspace_name
                and "name" in workspace_update.__fields_set__
                and workspace_update.name != existing_workspace.name
            ):
                raise IllegalOperationError(
                    "The name of the default workspace cannot be changed."
                )

            # Update the workspace
            existing_workspace.update(workspace_update=workspace_update)
            session.add(existing_workspace)
            session.commit()

            # Refresh the Model that was just created
            session.refresh(existing_workspace)
            return existing_workspace.to_model(include_metadata=True)

    def delete_workspace(self, workspace_name_or_id: Union[str, UUID]) -> None:
        """Deletes a workspace.

        Args:
            workspace_name_or_id: Name or ID of the workspace to delete.

        Raises:
            IllegalOperationError: If the workspace is the default workspace.
        """
        with Session(self.engine) as session:
            # Check if workspace with the given name exists
            workspace = self._get_workspace_schema(
                workspace_name_or_id, session=session
            )
            if workspace.name == self._default_workspace_name:
                raise IllegalOperationError(
                    "The default workspace cannot be deleted."
                )

            session.delete(workspace)
            session.commit()

    def _get_or_create_default_workspace(self) -> WorkspaceResponse:
        """Get or create the default workspace if it doesn't exist.

        Returns:
            The default workspace.
        """
        default_workspace_name = self._default_workspace_name

        try:
            return self.get_workspace(default_workspace_name)
        except KeyError:
            logger.info(
                f"Creating default workspace '{default_workspace_name}' ..."
            )
            return self.create_workspace(
                WorkspaceRequest(name=default_workspace_name)
            )

    # =======================
    # Internal helper methods
    # =======================

    def _count_entity(
        self,
        schema: Type[BaseSchema],
        filter_model: Optional[BaseFilter] = None,
    ) -> int:
        """Return count of a given entity.

        Args:
            schema: Schema of the Entity
            filter_model: The filter model to filter the entity table.

        Returns:
            Count of the entity as integer.
        """
        with Session(self.engine) as session:
            query = select(func.count(schema.id))

            if filter_model:
                query = filter_model.apply_filter(query=query, table=schema)

            entity_count = session.scalar(query)

        return int(entity_count)

    def entity_exists(
        self, entity_id: UUID, schema_class: Type[AnySchema]
    ) -> bool:
        """Check whether an entity exists in the database.

        Args:
            entity_id: The ID of the entity to check.
            schema_class: The schema class.

        Returns:
            If the entity exists.
        """
        with Session(self.engine) as session:
            schema = session.exec(
                select(schema_class.id).where(schema_class.id == entity_id)
            ).first()

            return False if schema is None else True

    def get_entity_by_id(
        self, entity_id: UUID, schema_class: Type[AnySchema]
    ) -> Optional[AnyIdentifiedResponse]:
        """Get an entity by ID.

        Args:
            entity_id: The ID of the entity to get.
            schema_class: The schema class.

        Raises:
            RuntimeError: If the schema to model conversion failed.

        Returns:
            The entity if it exists, None otherwise
        """
        with Session(self.engine) as session:
            schema = session.exec(
                select(schema_class).where(schema_class.id == entity_id)
            ).first()

            if not schema:
                return None

            to_model = getattr(schema, "to_model", None)
            if callable(to_model):
                return cast(AnyIdentifiedResponse, to_model(hydrate=True))
            else:
                raise RuntimeError("Unable to convert schema to model.")

    @staticmethod
    def _get_schema_by_name_or_id(
        object_name_or_id: Union[str, UUID],
        schema_class: Type[AnyNamedSchema],
        schema_name: str,
        session: Session,
    ) -> AnyNamedSchema:
        """Query a schema by its 'name' or 'id' field.

        Args:
            object_name_or_id: The name or ID of the object to query.
            schema_class: The schema class to query. E.g., `WorkspaceSchema`.
            schema_name: The name of the schema used for error messages.
                E.g., "workspace".
            session: The database session to use.

        Returns:
            The schema object.

        Raises:
            KeyError: if the object couldn't be found.
            ValueError: if the schema_name isn't provided.
        """
        if object_name_or_id is None:
            raise ValueError(
                f"Unable to get {schema_name}: No {schema_name} ID or name "
                "provided."
            )
        if uuid_utils.is_valid_uuid(object_name_or_id):
            filter_params = schema_class.id == object_name_or_id
            error_msg = (
                f"Unable to get {schema_name} with name or ID "
                f"'{object_name_or_id}': No {schema_name} with this ID found."
            )
        else:
            filter_params = schema_class.name == object_name_or_id
            error_msg = (
                f"Unable to get {schema_name} with name or ID "
                f"'{object_name_or_id}': '{object_name_or_id}' is not a valid "
                f" UUID and no {schema_name} with this name exists."
            )

        schema = session.exec(
            select(schema_class).where(filter_params)
        ).first()

        if schema is None:
            raise KeyError(error_msg)
        return schema

    def _get_workspace_schema(
        self,
        workspace_name_or_id: Union[str, UUID],
        session: Session,
    ) -> WorkspaceSchema:
        """Gets a workspace schema by name or ID.

        This is a helper method that is used in various places to find the
        workspace associated to some other object.

        Args:
            workspace_name_or_id: The name or ID of the workspace to get.
            session: The database session to use.

        Returns:
            The workspace schema.
        """
        return self._get_schema_by_name_or_id(
            object_name_or_id=workspace_name_or_id,
            schema_class=WorkspaceSchema,
            schema_name="workspace",
            session=session,
        )

    def _get_account_schema(
        self,
        account_name_or_id: Union[str, UUID],
        session: Session,
        service_account: Optional[bool] = None,
    ) -> UserSchema:
        """Gets a user account or a service account schema by name or ID.

        This helper method is used to fetch both user accounts and service
        accounts by name or ID. It is required because in the DB, user accounts
        and service accounts are stored using the same UserSchema to make
        it easier to implement resource ownership.

        Args:
            account_name_or_id: The name or ID of the account to get.
            session: The database session to use.
            service_account: Whether to get a service account or a user
                account. If None, both are considered with a priority for
                user accounts if both exist (e.g. with the same name).

        Returns:
            The account schema.

        Raises:
            KeyError: If no account with the given name or ID exists.
        """
        account_type = ""
        query = select(UserSchema)
        if uuid_utils.is_valid_uuid(account_name_or_id):
            query = query.where(UserSchema.id == account_name_or_id)
        else:
            query = query.where(UserSchema.name == account_name_or_id)
        if service_account is not None:
            if service_account is True:
                account_type = "service "
            elif service_account is False:
                account_type = "user "
            query = query.where(
                UserSchema.is_service_account == service_account  # noqa: E712
            )
        error_msg = (
            f"No {account_type}account with the '{account_name_or_id}' name "
            "or ID was found"
        )

        results = session.exec(query).all()

        if len(results) == 0:
            raise KeyError(error_msg)

        if len(results) == 1:
            return results[0]

        # We could have two results if a service account and a user account
        # have the same name. In that case, we return the user account.
        for result in results:
            if not result.is_service_account:
                return result

        raise KeyError(error_msg)

    def _get_run_schema(
        self,
        run_name_or_id: Union[str, UUID],
        session: Session,
    ) -> PipelineRunSchema:
        """Gets a run schema by name or ID.

        This is a helper method that is used in various places to find a run
        by its name or ID.

        Args:
            run_name_or_id: The name or ID of the run to get.
            session: The database session to use.

        Returns:
            The run schema.
        """
        return self._get_schema_by_name_or_id(
            object_name_or_id=run_name_or_id,
            schema_class=PipelineRunSchema,
            schema_name="run",
            session=session,
        )

    def _get_model_schema(
        self,
        model_name_or_id: Union[str, UUID],
        session: Session,
    ) -> ModelSchema:
        """Gets a model schema by name or ID.

        This is a helper method that is used in various places to find a model
        by its name or ID.

        Args:
            model_name_or_id: The name or ID of the model to get.
            session: The database session to use.

        Returns:
            The model schema.
        """
        return self._get_schema_by_name_or_id(
            object_name_or_id=model_name_or_id,
            schema_class=ModelSchema,
            schema_name="model",
            session=session,
        )

    def _get_tag_schema(
        self,
        tag_name_or_id: Union[str, UUID],
        session: Session,
    ) -> TagSchema:
        """Gets a tag schema by name or ID.

        This is a helper method that is used in various places to find a tag
        by its name or ID.

        Args:
            tag_name_or_id: The name or ID of the tag to get.
            session: The database session to use.

        Returns:
            The tag schema.
        """
        return self._get_schema_by_name_or_id(
            object_name_or_id=tag_name_or_id,
            schema_class=TagSchema,
            schema_name=TagSchema.__tablename__,
            session=session,
        )

    def _get_tag_model_schema(
        self,
        tag_id: UUID,
        resource_id: UUID,
        resource_type: TaggableResourceTypes,
        session: Session,
    ) -> TagResourceSchema:
        """Gets a tag model schema by tag and resource.

        Args:
            tag_id: The ID of the tag to get.
            resource_id: The ID of the resource to get.
            resource_type: The type of the resource to get.
            session: The database session to use.

        Returns:
            The tag resource schema.

        Raises:
            KeyError: if entity not found.
        """
        with Session(self.engine) as session:
            schema = session.exec(
                select(TagResourceSchema).where(
                    TagResourceSchema.tag_id == tag_id,
                    TagResourceSchema.resource_id == resource_id,
                    TagResourceSchema.resource_type == resource_type.value,
                )
            ).first()
            if schema is None:
                raise KeyError(
                    f"Unable to get {TagResourceSchema.__tablename__} with IDs "
                    f"`tag_id`='{tag_id}' and `resource_id`='{resource_id}' and "
                    f"`resource_type`='{resource_type.value}': No "
                    f"{TagResourceSchema.__tablename__} with these IDs found."
                )
            return schema

    @staticmethod
    def _create_or_reuse_code_reference(
        session: Session,
        workspace_id: UUID,
        code_reference: Optional["CodeReferenceRequest"],
    ) -> Optional[UUID]:
        """Creates or reuses a code reference.

        Args:
            session: The database session to use.
            workspace_id: ID of the workspace in which the code reference
                should be.
            code_reference: Request of the reference to create.

        Returns:
            The code reference ID.
        """
        if not code_reference:
            return None

        existing_reference = session.exec(
            select(CodeReferenceSchema)
            .where(CodeReferenceSchema.workspace_id == workspace_id)
            .where(
                CodeReferenceSchema.code_repository_id
                == code_reference.code_repository
            )
            .where(CodeReferenceSchema.commit == code_reference.commit)
            .where(
                CodeReferenceSchema.subdirectory == code_reference.subdirectory
            )
        ).first()
        if existing_reference is not None:
            return existing_reference.id

        new_reference = CodeReferenceSchema.from_request(
            code_reference, workspace_id=workspace_id
        )

        session.add(new_reference)
        return new_reference.id

    # ----------------------------- Models -----------------------------

    @track_decorator(AnalyticsEvent.CREATED_MODEL)
    def create_model(self, model: ModelRequest) -> ModelResponse:
        """Creates a new model.

        Args:
            model: the Model to be created.

        Returns:
            The newly created model.

        Raises:
            EntityExistsError: If a workspace with the given name already exists.
        """
        with Session(self.engine) as session:
            existing_model = session.exec(
                select(ModelSchema).where(ModelSchema.name == model.name)
            ).first()
            if existing_model is not None:
                raise EntityExistsError(
                    f"Unable to create model {model.name}: "
                    "A model with this name already exists."
                )

            model_schema = ModelSchema.from_request(model)
            session.add(model_schema)

            if model.tags:
                self._attach_tags_to_resource(
                    tag_names=model.tags,
                    resource_id=model_schema.id,
                    resource_type=TaggableResourceTypes.MODEL,
                )
            session.commit()
            return model_schema.to_model(include_metadata=True)

    def get_model(
        self,
        model_name_or_id: Union[str, UUID],
        hydrate: bool = True,
    ) -> ModelResponse:
        """Get an existing model.

        Args:
            model_name_or_id: name or id of the model to be retrieved.
            hydrate: Flag deciding whether to hydrate the output model(s)
                by including metadata fields in the response.

        Raises:
            KeyError: specified ID or name not found.

        Returns:
            The model of interest.
        """
        with Session(self.engine) as session:
            model = self._get_model_schema(
                model_name_or_id=model_name_or_id, session=session
            )
            if model is None:
                raise KeyError(
                    f"Unable to get model with ID `{model_name_or_id}`: "
                    f"No model with this ID found."
                )
            return model.to_model(include_metadata=hydrate)

    def list_models(
        self,
        model_filter_model: ModelFilter,
        hydrate: bool = False,
    ) -> Page[ModelResponse]:
        """Get all models by filter.

        Args:
            model_filter_model: All filter parameters including pagination
                params.
            hydrate: Flag deciding whether to hydrate the output model(s)
                by including metadata fields in the response.

        Returns:
            A page of all models.
        """
        with Session(self.engine) as session:
            query = select(ModelSchema)
            return self.filter_and_paginate(
                session=session,
                query=query,
                table=ModelSchema,
                filter_model=model_filter_model,
                hydrate=hydrate,
            )

    def delete_model(self, model_name_or_id: Union[str, UUID]) -> None:
        """Deletes a model.

        Args:
            model_name_or_id: name or id of the model to be deleted.

        Raises:
            KeyError: specified ID or name not found.
        """
        with Session(self.engine) as session:
            model = self._get_model_schema(
                model_name_or_id=model_name_or_id, session=session
            )
            if model is None:
                raise KeyError(
                    f"Unable to delete model with ID `{model_name_or_id}`: "
                    f"No model with this ID found."
                )
            session.delete(model)
            session.commit()

    def update_model(
        self,
        model_id: UUID,
        model_update: ModelUpdate,
    ) -> ModelResponse:
        """Updates an existing model.

        Args:
            model_id: UUID of the model to be updated.
            model_update: the Model to be updated.

        Raises:
            KeyError: specified ID not found.

        Returns:
            The updated model.
        """
        with Session(self.engine) as session:
            existing_model = session.exec(
                select(ModelSchema).where(ModelSchema.id == model_id)
            ).first()

            if not existing_model:
                raise KeyError(f"Model with ID {model_id} not found.")

            if model_update.add_tags:
                self._attach_tags_to_resource(
                    tag_names=model_update.add_tags,
                    resource_id=existing_model.id,
                    resource_type=TaggableResourceTypes.MODEL,
                )
            model_update.add_tags = None
            if model_update.remove_tags:
                self._detach_tags_from_resource(
                    tag_names=model_update.remove_tags,
                    resource_id=existing_model.id,
                    resource_type=TaggableResourceTypes.MODEL,
                )
            model_update.remove_tags = None

            existing_model.update(model_update=model_update)

            session.add(existing_model)
            session.commit()

            # Refresh the Model that was just created
            session.refresh(existing_model)
            return existing_model.to_model(include_metadata=True)

    # ----------------------------- Model Versions -----------------------------

    @track_decorator(AnalyticsEvent.CREATED_MODEL_VERSION)
    def create_model_version(
        self, model_version: ModelVersionRequest
    ) -> ModelVersionResponse:
        """Creates a new model version.

        Args:
            model_version: the Model Version to be created.

        Returns:
            The newly created model version.

        Raises:
            ValueError: If `number` is not None during model version creation.
            EntityExistsError: If a workspace with the given name already exists.
        """
        if model_version.number is not None:
            raise ValueError(
                "`number` field  must be None during model version creation."
            )
        with Session(self.engine) as session:
            model_version_ = model_version.copy()
            model = self.get_model(model_version_.model)

            def _check(tolerance: int = 0) -> None:
                query = session.exec(
                    select(ModelVersionSchema)
                    .where(ModelVersionSchema.model_id == model.id)
                    .where(ModelVersionSchema.name == model_version_.name)
                )
                existing_model_version = query.fetchmany(tolerance + 1)
                if (
                    existing_model_version is not None
                    and len(existing_model_version) > tolerance
                ):
                    raise EntityExistsError(
                        f"Unable to create model version {model_version_.name}: "
                        f"A model version with this name already exists in {model.name} model."
                    )

            _check()
            all_versions = session.exec(
                select(ModelVersionSchema)
                .where(ModelVersionSchema.model_id == model.id)
                .order_by(ModelVersionSchema.number.desc())  # type: ignore[attr-defined]
            ).first()

            model_version_.number = (
                all_versions.number + 1 if all_versions else 1
            )

            if model_version_.name is None:
                model_version_.name = str(model_version_.number)

            model_version_schema = ModelVersionSchema.from_request(
                model_version_
            )
            session.add(model_version_schema)

            if model_version_.tags:
                self._attach_tags_to_resource(
                    tag_names=model_version_.tags,
                    resource_id=model_version_schema.id,
                    resource_type=TaggableResourceTypes.MODEL_VERSION,
                )
            try:
                _check(1)
                session.commit()
            except EntityExistsError as e:
                session.rollback()
                raise e

            return model_version_schema.to_model(include_metadata=True)

    def get_model_version(
        self, model_version_id: UUID, hydrate: bool = True
    ) -> ModelVersionResponse:
        """Get an existing model version.

        Args:
            model_version_id: name, id, stage or number of the model version to
                be retrieved. If skipped - latest is retrieved.
            hydrate: Flag deciding whether to hydrate the output model(s)
                by including metadata fields in the response.

        Returns:
            The model version of interest.

        Raises:
            KeyError: specified ID or name not found.
        """
        with Session(self.engine) as session:
            model_version = self._get_schema_by_name_or_id(
                object_name_or_id=model_version_id,
                schema_class=ModelVersionSchema,
                schema_name="model_version",
                session=session,
            )
            if model_version is None:
                raise KeyError(
                    f"Unable to get model version with ID "
                    f"`{model_version_id}`: No model version with this "
                    f"ID found."
                )
            return model_version.to_model(
                include_metadata=hydrate, include_resources=hydrate
            )

    def list_model_versions(
        self,
        model_version_filter_model: ModelVersionFilter,
        model_name_or_id: Optional[Union[str, UUID]] = None,
        hydrate: bool = False,
    ) -> Page[ModelVersionResponse]:
        """Get all model versions by filter.

        Args:
            model_name_or_id: name or id of the model containing the model
                versions.
            model_version_filter_model: All filter parameters including
                pagination params.
            hydrate: Flag deciding whether to hydrate the output model(s)
                by including metadata fields in the response.

        Returns:
            A page of all model versions.
        """
        with Session(self.engine) as session:
            if model_name_or_id:
                model = self.get_model(model_name_or_id)
                model_version_filter_model.set_scope_model(model.id)

            query = select(ModelVersionSchema)

            return self.filter_and_paginate(
                session=session,
                query=query,
                table=ModelVersionSchema,
                filter_model=model_version_filter_model,
                hydrate=hydrate,
            )

    def delete_model_version(
        self,
        model_version_id: UUID,
    ) -> None:
        """Deletes a model version.

        Args:
            model_version_id: name or id of the model version to be deleted.

        Raises:
            KeyError: specified ID or name not found.
        """
        with Session(self.engine) as session:
            query = select(ModelVersionSchema).where(
                ModelVersionSchema.id == model_version_id
            )
            model_version = session.exec(query).first()
            if model_version is None:
                raise KeyError(
                    "Unable to delete model version with id "
                    f"`{model_version_id}`: "
                    "No model version with this id found."
                )
            session.delete(model_version)
            session.commit()

    def update_model_version(
        self,
        model_version_id: UUID,
        model_version_update_model: ModelVersionUpdate,
    ) -> ModelVersionResponse:
        """Get all model versions by filter.

        Args:
            model_version_id: The ID of model version to be updated.
            model_version_update_model: The model version to be updated.

        Returns:
            An updated model version.

        Raises:
            KeyError: If the model version not found
            RuntimeError: If there is a model version with target stage,
                but `force` flag is off
        """
        with Session(self.engine) as session:
            existing_model_version = session.exec(
                select(ModelVersionSchema)
                .where(
                    ModelVersionSchema.model_id
                    == model_version_update_model.model
                )
                .where(ModelVersionSchema.id == model_version_id)
            ).first()

            if not existing_model_version:
                raise KeyError(f"Model version {model_version_id} not found.")

            stage = None
            if (stage_ := model_version_update_model.stage) is not None:
                stage = getattr(stage_, "value", stage_)

                existing_model_version_in_target_stage = session.exec(
                    select(ModelVersionSchema)
                    .where(
                        ModelVersionSchema.model_id
                        == model_version_update_model.model
                    )
                    .where(ModelVersionSchema.stage == stage)
                ).first()

                if (
                    existing_model_version_in_target_stage is not None
                    and existing_model_version_in_target_stage.id
                    != existing_model_version.id
                ):
                    if not model_version_update_model.force:
                        raise RuntimeError(
                            f"Model version {existing_model_version_in_target_stage.name} is "
                            f"in {stage}, but `force` flag is False."
                        )
                    else:
                        existing_model_version_in_target_stage.update(
                            target_stage=ModelStages.ARCHIVED.value
                        )
                        session.add(existing_model_version_in_target_stage)

                        logger.info(
                            f"Model version {existing_model_version_in_target_stage.name} has been set to {ModelStages.ARCHIVED.value}."
                        )

            if model_version_update_model.add_tags:
                self._attach_tags_to_resource(
                    tag_names=model_version_update_model.add_tags,
                    resource_id=existing_model_version.id,
                    resource_type=TaggableResourceTypes.MODEL_VERSION,
                )
            if model_version_update_model.remove_tags:
                self._detach_tags_from_resource(
                    tag_names=model_version_update_model.remove_tags,
                    resource_id=existing_model_version.id,
                    resource_type=TaggableResourceTypes.MODEL_VERSION,
                )

            existing_model_version.update(
                target_stage=stage,
                target_name=model_version_update_model.name,
                target_description=model_version_update_model.description,
            )
            session.add(existing_model_version)
            session.commit()
            session.refresh(existing_model_version)

            return existing_model_version.to_model(
                include_metadata=True, include_resources=True
            )

    # ------------------------ Model Versions Artifacts ------------------------

    def create_model_version_artifact_link(
        self, model_version_artifact_link: ModelVersionArtifactRequest
    ) -> ModelVersionArtifactResponse:
        """Creates a new model version link.

        Args:
            model_version_artifact_link: the Model Version to Artifact Link
                to be created.

        Returns:
            The newly created model version to artifact link.
        """
        with Session(self.engine) as session:
            # If the link already exists, return it
            existing_model_version_artifact_link = session.exec(
                select(ModelVersionArtifactSchema)
                .where(
                    ModelVersionArtifactSchema.model_version_id
                    == model_version_artifact_link.model_version
                )
                .where(
                    ModelVersionArtifactSchema.artifact_version_id
                    == model_version_artifact_link.artifact_version,
                )
            ).first()
            if existing_model_version_artifact_link is not None:
                return existing_model_version_artifact_link.to_model()

            model_version_artifact_link_schema = (
                ModelVersionArtifactSchema.from_request(
                    model_version_artifact_request=model_version_artifact_link,
                )
            )
            session.add(model_version_artifact_link_schema)
            session.commit()
            return model_version_artifact_link_schema.to_model(
                include_metadata=True
            )

    def list_model_version_artifact_links(
        self,
        model_version_artifact_link_filter_model: ModelVersionArtifactFilter,
        hydrate: bool = False,
    ) -> Page[ModelVersionArtifactResponse]:
        """Get all model version to artifact links by filter.

        Args:
            model_version_artifact_link_filter_model: All filter parameters
                including pagination params.
            hydrate: Flag deciding whether to hydrate the output model(s)
                by including metadata fields in the response.

        Returns:
            A page of all model version to artifact links.
        """
        with Session(self.engine) as session:
            query = select(ModelVersionArtifactSchema)
            return self.filter_and_paginate(
                session=session,
                query=query,
                table=ModelVersionArtifactSchema,
                filter_model=model_version_artifact_link_filter_model,
                hydrate=hydrate,
            )

    def delete_model_version_artifact_link(
        self,
        model_version_id: UUID,
        model_version_artifact_link_name_or_id: Union[str, UUID],
    ) -> None:
        """Deletes a model version to artifact link.

        Args:
            model_version_id: ID of the model version containing the link.
            model_version_artifact_link_name_or_id: name or ID of the model
                version to artifact link to be deleted.

        Raises:
            KeyError: specified ID or name not found.
        """
        with Session(self.engine) as session:
            model_version = self.get_model_version(model_version_id)
            query = select(ModelVersionArtifactSchema).where(
                ModelVersionArtifactSchema.model_version_id == model_version.id
            )
            try:
                UUID(str(model_version_artifact_link_name_or_id))
                query = query.where(
                    ModelVersionArtifactSchema.id
                    == model_version_artifact_link_name_or_id
                )
            except ValueError:
                query = (
                    query.where(
                        ModelVersionArtifactSchema.artifact_version_id
                        == ArtifactVersionSchema.id
                    )
                    .where(
                        ArtifactVersionSchema.artifact_id == ArtifactSchema.id
                    )
                    .where(
                        ArtifactSchema.name
                        == model_version_artifact_link_name_or_id
                    )
                )

            model_version_artifact_link = session.exec(query).first()
            if model_version_artifact_link is None:
                raise KeyError(
                    f"Unable to delete model version link with name or ID "
                    f"`{model_version_artifact_link_name_or_id}`: "
                    f"No model version link with this name found."
                )

            session.delete(model_version_artifact_link)
            session.commit()

    def delete_all_model_version_artifact_links(
        self,
        model_version_id: UUID,
        only_links: bool = True,
    ) -> None:
        """Deletes all model version to artifact links.

        Args:
            model_version_id: ID of the model version containing the link.
            only_links: Whether to only delete the link to the artifact.
        """
        with Session(self.engine) as session:
            if not only_links:
                artifact_version_ids = session.execute(
                    select(
                        ModelVersionArtifactSchema.artifact_version_id
                    ).where(
                        ModelVersionArtifactSchema.model_version_id
                        == model_version_id
                    )
                ).fetchall()
                session.execute(
                    delete(ArtifactVersionSchema).where(
                        col(ArtifactVersionSchema.id).in_(
                            [a[0] for a in artifact_version_ids]
                        )
                    ),
                )
            session.execute(
                delete(ModelVersionArtifactSchema).where(
                    ModelVersionArtifactSchema.model_version_id
                    == model_version_id
                )
            )

            session.commit()

    # ---------------------- Model Versions Pipeline Runs ----------------------

    def create_model_version_pipeline_run_link(
        self,
        model_version_pipeline_run_link: ModelVersionPipelineRunRequest,
    ) -> ModelVersionPipelineRunResponse:
        """Creates a new model version to pipeline run link.

        Args:
            model_version_pipeline_run_link: the Model Version to Pipeline Run
                Link to be created.

        Returns:
            - If Model Version to Pipeline Run Link already exists - returns
                the existing link.
            - Otherwise, returns the newly created model version to pipeline
                run link.
        """
        with Session(self.engine) as session:
            # If the link already exists, return it
            existing_model_version_pipeline_run_link = session.exec(
                select(ModelVersionPipelineRunSchema)
                .where(
                    ModelVersionPipelineRunSchema.model_version_id
                    == model_version_pipeline_run_link.model_version
                )
                .where(
                    ModelVersionPipelineRunSchema.pipeline_run_id
                    == model_version_pipeline_run_link.pipeline_run,
                )
            ).first()
            if existing_model_version_pipeline_run_link is not None:
                return existing_model_version_pipeline_run_link.to_model()

            # Otherwise, create a new link
            model_version_pipeline_run_link_schema = (
                ModelVersionPipelineRunSchema.from_request(
                    model_version_pipeline_run_link
                )
            )
            session.add(model_version_pipeline_run_link_schema)
            session.commit()
            return model_version_pipeline_run_link_schema.to_model(
                include_metadata=True
            )

    def list_model_version_pipeline_run_links(
        self,
        model_version_pipeline_run_link_filter_model: ModelVersionPipelineRunFilter,
        hydrate: bool = False,
    ) -> Page[ModelVersionPipelineRunResponse]:
        """Get all model version to pipeline run links by filter.

        Args:
            model_version_pipeline_run_link_filter_model: All filter parameters
                including pagination params.
            hydrate: Flag deciding whether to hydrate the output model(s)
                by including metadata fields in the response.

        Returns:
            A page of all model version to pipeline run links.
        """
        query = select(ModelVersionPipelineRunSchema)
        with Session(self.engine) as session:
            return self.filter_and_paginate(
                session=session,
                query=query,
                table=ModelVersionPipelineRunSchema,
                filter_model=model_version_pipeline_run_link_filter_model,
                hydrate=hydrate,
            )

    def delete_model_version_pipeline_run_link(
        self,
        model_version_id: UUID,
        model_version_pipeline_run_link_name_or_id: Union[str, UUID],
    ) -> None:
        """Deletes a model version to pipeline run link.

        Args:
            model_version_id: name or ID of the model version containing the
                link.
            model_version_pipeline_run_link_name_or_id: name or ID of the model
                version to pipeline run link to be deleted.

        Raises:
            KeyError: specified ID not found.
        """
        with Session(self.engine) as session:
            model_version = self.get_model_version(
                model_version_id=model_version_id
            )
            query = select(ModelVersionPipelineRunSchema).where(
                ModelVersionPipelineRunSchema.model_version_id
                == model_version.id
            )
            try:
                UUID(str(model_version_pipeline_run_link_name_or_id))
                query = query.where(
                    ModelVersionPipelineRunSchema.id
                    == model_version_pipeline_run_link_name_or_id
                )
            except ValueError:
                query = query.where(
                    ModelVersionPipelineRunSchema.pipeline_run_id
                    == PipelineRunSchema.id
                ).where(
                    PipelineRunSchema.name
                    == model_version_pipeline_run_link_name_or_id
                )

            model_version_pipeline_run_link = session.exec(query).first()
            if model_version_pipeline_run_link is None:
                raise KeyError(
                    f"Unable to delete model version link with name "
                    f"`{model_version_pipeline_run_link_name_or_id}`: "
                    f"No model version link with this name found."
                )

            session.delete(model_version_pipeline_run_link)
            session.commit()

    #################
    # Tags
    #################

    def _attach_tags_to_resource(
        self,
        tag_names: List[str],
        resource_id: UUID,
        resource_type: TaggableResourceTypes,
    ) -> None:
        """Creates a tag<>resource link if not present.

        Args:
            tag_names: The list of names of the tags.
            resource_id: The id of the resource.
            resource_type: The type of the resource to create link with.
        """
        for tag_name in tag_names:
            try:
                tag = self.get_tag(tag_name)
            except KeyError:
                tag = self.create_tag(TagRequest(name=tag_name))
            try:
                self.create_tag_resource(
                    TagResourceRequest(
                        tag_id=tag.id,
                        resource_id=resource_id,
                        resource_type=resource_type,
                    )
                )
            except EntityExistsError:
                pass

    def _detach_tags_from_resource(
        self,
        tag_names: List[str],
        resource_id: UUID,
        resource_type: TaggableResourceTypes,
    ) -> None:
        """Deletes tag<>resource link if present.

        Args:
            tag_names: The list of names of the tags.
            resource_id: The id of the resource.
            resource_type: The type of the resource to create link with.
        """
        for tag_name in tag_names:
            try:
                tag = self.get_tag(tag_name)
                self.delete_tag_resource(
                    tag_id=tag.id,
                    resource_id=resource_id,
                    resource_type=resource_type,
                )
            except KeyError:
                pass

    @track_decorator(AnalyticsEvent.CREATED_TAG)
    def create_tag(self, tag: TagRequest) -> TagResponse:
        """Creates a new tag.

        Args:
            tag: the tag to be created.

        Returns:
            The newly created tag.

        Raises:
            EntityExistsError: If a tag with the given name already exists.
        """
        with Session(self.engine) as session:
            existing_tag = session.exec(
                select(TagSchema).where(TagSchema.name == tag.name)
            ).first()
            if existing_tag is not None:
                raise EntityExistsError(
                    f"Unable to create tag {tag.name}: "
                    "A tag with this name already exists."
                )

            tag_schema = TagSchema.from_request(tag)
            session.add(tag_schema)

            session.commit()
            return tag_schema.to_model(include_metadata=True)

    def delete_tag(
        self,
        tag_name_or_id: Union[str, UUID],
    ) -> None:
        """Deletes a tag.

        Args:
            tag_name_or_id: name or id of the tag to delete.

        Raises:
            KeyError: specified ID or name not found.
        """
        with Session(self.engine) as session:
            tag = self._get_tag_schema(
                tag_name_or_id=tag_name_or_id, session=session
            )
            if tag is None:
                raise KeyError(
                    f"Unable to delete tag with ID `{tag_name_or_id}`: "
                    f"No tag with this ID found."
                )
            session.delete(tag)
            session.commit()

    def get_tag(
        self, tag_name_or_id: Union[str, UUID], hydrate: bool = True
    ) -> TagResponse:
        """Get an existing tag.

        Args:
            tag_name_or_id: name or id of the tag to be retrieved.
            hydrate: Flag deciding whether to hydrate the output model(s)
                by including metadata fields in the response.

        Returns:
            The tag of interest.

        Raises:
            KeyError: specified ID or name not found.
        """
        with Session(self.engine) as session:
            tag = self._get_tag_schema(
                tag_name_or_id=tag_name_or_id, session=session
            )
            if tag is None:
                raise KeyError(
                    f"Unable to get tag with ID `{tag_name_or_id}`: "
                    f"No tag with this ID found."
                )
            return tag.to_model(include_metadata=hydrate)

    def list_tags(
        self,
        tag_filter_model: TagFilter,
        hydrate: bool = False,
    ) -> Page[TagResponse]:
        """Get all tags by filter.

        Args:
            tag_filter_model: All filter parameters including pagination params.
            hydrate: Flag deciding whether to hydrate the output model(s)
                by including metadata fields in the response.

        Returns:
            A page of all tags.
        """
        with Session(self.engine) as session:
            query = select(TagSchema)
            return self.filter_and_paginate(
                session=session,
                query=query,
                table=TagSchema,
                filter_model=tag_filter_model,
                hydrate=hydrate,
            )

    def update_tag(
        self,
        tag_name_or_id: Union[str, UUID],
        tag_update_model: TagUpdate,
    ) -> TagResponse:
        """Update tag.

        Args:
            tag_name_or_id: name or id of the tag to be updated.
            tag_update_model: Tag to use for the update.

        Returns:
            An updated tag.

        Raises:
            KeyError: If the tag is not found
        """
        with Session(self.engine) as session:
            tag = self._get_tag_schema(
                tag_name_or_id=tag_name_or_id, session=session
            )

            if not tag:
                raise KeyError(f"Tag with ID `{tag_name_or_id}` not found.")

            tag.update(update=tag_update_model)
            session.add(tag)
            session.commit()

            # Refresh the tag that was just created
            session.refresh(tag)
            return tag.to_model(include_metadata=True)

    ####################
    # Tags <> resources
    ####################

    def create_tag_resource(
        self, tag_resource: TagResourceRequest
    ) -> TagResourceResponse:
        """Creates a new tag resource relationship.

        Args:
            tag_resource: the tag resource relationship to be created.

        Returns:
            The newly created tag resource relationship.

        Raises:
            EntityExistsError: If a tag resource relationship with the given
                configuration already exists.
        """
        with Session(self.engine) as session:
            existing_tag_resource = session.exec(
                select(TagResourceSchema).where(
                    TagResourceSchema.tag_id == tag_resource.tag_id,
                    TagResourceSchema.resource_id == tag_resource.resource_id,
                    TagResourceSchema.resource_type
                    == tag_resource.resource_type.value,
                )
            ).first()
            if existing_tag_resource is not None:
                raise EntityExistsError(
                    f"Unable to create a tag "
                    f"{tag_resource.resource_type.name.lower()} "
                    f"relationship with IDs "
                    f"`{tag_resource.tag_id}`|`{tag_resource.resource_id}`. "
                    "This relationship already exists."
                )

            tag_resource_schema = TagResourceSchema.from_request(tag_resource)
            session.add(tag_resource_schema)

            session.commit()
            return tag_resource_schema.to_model(include_metadata=True)

    def delete_tag_resource(
        self,
        tag_id: UUID,
        resource_id: UUID,
        resource_type: TaggableResourceTypes,
    ) -> None:
        """Deletes a tag resource relationship.

        Args:
            tag_id: The ID of the tag to delete.
            resource_id: The ID of the resource to delete.
            resource_type: The type of the resource to delete.

        Raises:
            KeyError: specified ID not found.
        """
        with Session(self.engine) as session:
            tag_model = self._get_tag_model_schema(
                tag_id=tag_id,
                resource_id=resource_id,
                resource_type=resource_type,
                session=session,
            )
            if tag_model is None:
                raise KeyError(
                    f"Unable to delete tag<>resource with IDs: "
                    f"`tag_id`='{tag_id}' and `resource_id`='{resource_id}' "
                    f"and `resource_type`='{resource_type.value}': No "
                    "tag<>resource with these IDs found."
                )
            session.delete(tag_model)
            session.commit()<|MERGE_RESOLUTION|>--- conflicted
+++ resolved
@@ -40,19 +40,14 @@
 )
 from uuid import UUID
 
-<<<<<<< HEAD
 from pydantic import (
     ConfigDict,
-    Field,
-    SecretStr,
     SerializeAsAny,
     field_validator,
     model_validator,
 )
-=======
-from pydantic import Field, SecretStr, root_validator, validator
-from pydantic.json import pydantic_encoder
->>>>>>> 9e6815fc
+from pydantic import Field, SecretStr
+
 from sqlalchemy import asc, desc, func
 from sqlalchemy.engine import URL, Engine, make_url
 from sqlalchemy.exc import (
@@ -1795,7 +1790,6 @@
         """
         # Check if service with the same domain key (name, config, workspace)
         # already exists
-
         existing_domain_service = session.exec(
             select(ServiceSchema).where(
                 ServiceSchema.config
@@ -1803,7 +1797,6 @@
                     json.dumps(
                         service_request.config,
                         sort_keys=False,
-                        default=pydantic_encoder,
                     ).encode("utf-8")
                 )
             )
@@ -1811,8 +1804,9 @@
 
         if existing_domain_service:
             raise EntityExistsError(
-                f"Unable to create service '{service_request.name}' with the given configuration: "
-                "A service with the same configuration already exists."
+                f"Unable to create service '{service_request.name}' with the "
+                "given configuration: A service with the same configuration "
+                "already exists."
             )
 
     def create_service(self, service: ServiceRequest) -> ServiceResponse:
