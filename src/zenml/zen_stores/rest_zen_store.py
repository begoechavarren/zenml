--- conflicted
+++ resolved
@@ -2929,15 +2929,15 @@
     ) -> None:
         """Deletes a model version.
 
-        Args:
-<<<<<<< HEAD
-            model_version_id: name or id of the model version to be deleted.
-=======
-            model_name_or_id: name or id of the model containing the model
-                version.
-            model_version_name_or_id: name or id of the model version to be
-                deleted.
->>>>>>> e17f4d3a
+                Args:
+        <<<<<<< HEAD
+                    model_version_id: name or id of the model version to be deleted.
+        =======
+                    model_name_or_id: name or id of the model containing the model
+                        version.
+                    model_version_name_or_id: name or id of the model version to be
+                        deleted.
+        >>>>>>> develop
         """
         self._delete_resource(
             resource_id=model_version_id,
@@ -2949,20 +2949,20 @@
     ) -> ModelVersionResponseModel:
         """Get an existing model version.
 
-        Args:
-<<<<<<< HEAD
-            model_version_id: name, id, stage or number of the model version to
-                be retrieved. If skipped - latest is retrieved.
-=======
-            model_name_or_id: name or id of the model containing the
-                model version.
-            model_version_name_or_number_or_id: name, id, stage or number of
-                the model version to be retrieved. If skipped - latest is
-                retrieved.
->>>>>>> e17f4d3a
-
-        Returns:
-            The model version of interest.
+                Args:
+        <<<<<<< HEAD
+                    model_version_id: name, id, stage or number of the model version to
+                        be retrieved. If skipped - latest is retrieved.
+        =======
+                    model_name_or_id: name or id of the model containing the
+                        model version.
+                    model_version_name_or_number_or_id: name, id, stage or number of
+                        the model version to be retrieved. If skipped - latest is
+                        retrieved.
+        >>>>>>> develop
+
+                Returns:
+                    The model version of interest.
         """
         return self._get_resource(
             resource_id=model_version_id,
@@ -3050,22 +3050,22 @@
     ) -> Page[ModelVersionArtifactResponseModel]:
         """Get all model version to artifact links by filter.
 
-        Args:
-<<<<<<< HEAD
-            model_version_id: ID of the model version containing the link.
-            model_version_artifact_link_filter_model: All filter parameters including pagination
-                params.
-=======
-            model_name_or_id: name or ID of the model containing the model
-                version.
-            model_version_name_or_id: name or ID of the model version containing
-                the link.
-            model_version_artifact_link_filter_model: All filter parameters
-                including pagination params.
->>>>>>> e17f4d3a
-
-        Returns:
-            A page of all model version to artifact links.
+                Args:
+        <<<<<<< HEAD
+                    model_version_id: ID of the model version containing the link.
+                    model_version_artifact_link_filter_model: All filter parameters including pagination
+                        params.
+        =======
+                    model_name_or_id: name or ID of the model containing the model
+                        version.
+                    model_version_name_or_id: name or ID of the model version containing
+                        the link.
+                    model_version_artifact_link_filter_model: All filter parameters
+                        including pagination params.
+        >>>>>>> develop
+
+                Returns:
+                    A page of all model version to artifact links.
         """
         return self._list_paginated_resources(
             route=f"{MODEL_VERSIONS}/{model_version_id}{ARTIFACTS}",
@@ -3080,18 +3080,18 @@
     ) -> None:
         """Deletes a model version to artifact link.
 
-        Args:
-<<<<<<< HEAD
-            model_version_id: ID of the model version containing the link.
-            model_version_artifact_link_name_or_id: name or ID of the model version to artifact link to be deleted.
-=======
-            model_name_or_id: name or ID of the model containing the model
-                version.
-            model_version_name_or_id: name or ID of the model version
-                containing the link.
-            model_version_artifact_link_name_or_id: name or ID of the model
-                version to artifact link to be deleted.
->>>>>>> e17f4d3a
+                Args:
+        <<<<<<< HEAD
+                    model_version_id: ID of the model version containing the link.
+                    model_version_artifact_link_name_or_id: name or ID of the model version to artifact link to be deleted.
+        =======
+                    model_name_or_id: name or ID of the model containing the model
+                        version.
+                    model_version_name_or_id: name or ID of the model version
+                        containing the link.
+                    model_version_artifact_link_name_or_id: name or ID of the model
+                        version to artifact link to be deleted.
+        >>>>>>> develop
         """
         self._delete_resource(
             resource_id=model_version_artifact_link_name_or_id,
@@ -3152,18 +3152,18 @@
     ) -> None:
         """Deletes a model version to pipeline run link.
 
-        Args:
-<<<<<<< HEAD
-            model_version_id: ID of the model version containing the link.
-            model_version_pipeline_run_link_name_or_id: name or ID of the model version to pipeline run link to be deleted.
-=======
-            model_name_or_id: name or ID of the model containing the model
-                version.
-            model_version_name_or_id: name or ID of the model version
-                containing the link.
-            model_version_pipeline_run_link_name_or_id: name or ID of the model
-                version to pipeline run link to be deleted.
->>>>>>> e17f4d3a
+                Args:
+        <<<<<<< HEAD
+                    model_version_id: ID of the model version containing the link.
+                    model_version_pipeline_run_link_name_or_id: name or ID of the model version to pipeline run link to be deleted.
+        =======
+                    model_name_or_id: name or ID of the model containing the model
+                        version.
+                    model_version_name_or_id: name or ID of the model version
+                        containing the link.
+                    model_version_pipeline_run_link_name_or_id: name or ID of the model
+                        version to pipeline run link to be deleted.
+        >>>>>>> develop
         """
         self._delete_resource(
             resource_id=model_version_pipeline_run_link_name_or_id,
